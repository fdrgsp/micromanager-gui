--- conflicted
+++ resolved
@@ -9,14 +9,10 @@
 from micromanager_gui import PlateViewer
 from micromanager_gui._plate_viewer._analysis import EVOKED
 from micromanager_gui._plate_viewer._plate_map import PlateMapData
-<<<<<<< HEAD
-from micromanager_gui._plate_viewer._to_csv import save_analysys_data_to_csv
-=======
 from micromanager_gui._plate_viewer._to_csv import (
     save_analysis_data_to_csv,
     save_trace_data_to_csv,
 )
->>>>>>> eabccfb4
 from micromanager_gui._plate_viewer._util import ROIData
 
 if TYPE_CHECKING:
@@ -123,12 +119,8 @@
     pv._analysis_wdg._extract_trace_data_per_position(0)
 
     # trigger save to csv
-<<<<<<< HEAD
-    save_analysys_data_to_csv(tmp_analysis_path, pv._analysis_data)
-=======
     save_trace_data_to_csv(tmp_analysis_path, pv._analysis_data)
     save_analysis_data_to_csv(tmp_analysis_path, pv._analysis_data)
->>>>>>> eabccfb4
 
     # assert that the analysis path is created and contains the expected files
     files = [f.name for f in tmp_analysis_path.iterdir() if f.is_file()]
