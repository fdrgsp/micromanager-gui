ci:
  autoupdate_schedule: monthly
  autofix_commit_msg: "style(pre-commit.ci): auto fixes [...]"
  autoupdate_commit_msg: "ci(pre-commit.ci): autoupdate"

repos:
  - repo: https://github.com/crate-ci/typos
<<<<<<< HEAD
    rev: v1.22.0
=======
    rev: v1.22.9
>>>>>>> 7caa4723
    hooks:
      - id: typos

  - repo: https://github.com/astral-sh/ruff-pre-commit
<<<<<<< HEAD
    rev: v0.4.7
=======
    rev: v0.5.0
>>>>>>> 7caa4723
    hooks:
      - id: ruff
        args: [--fix, --unsafe-fixes]
      - id: ruff-format

  - repo: https://github.com/abravalheri/validate-pyproject
    rev: v0.18
    hooks:
      - id: validate-pyproject

  - repo: https://github.com/pre-commit/mirrors-mypy
    rev: v1.10.1
    hooks:
      - id: mypy
        files: "^src/"
        additional_dependencies:
          - pymmcore-plus >=0.10.2<|MERGE_RESOLUTION|>--- conflicted
+++ resolved
@@ -5,20 +5,12 @@
 
 repos:
   - repo: https://github.com/crate-ci/typos
-<<<<<<< HEAD
-    rev: v1.22.0
-=======
     rev: v1.22.9
->>>>>>> 7caa4723
     hooks:
       - id: typos
 
   - repo: https://github.com/astral-sh/ruff-pre-commit
-<<<<<<< HEAD
-    rev: v0.4.7
-=======
     rev: v0.5.0
->>>>>>> 7caa4723
     hooks:
       - id: ruff
         args: [--fix, --unsafe-fixes]
