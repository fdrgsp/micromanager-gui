--- conflicted
+++ resolved
@@ -5,31 +5,19 @@
 
 repos:
   - repo: https://github.com/crate-ci/typos
-<<<<<<< HEAD
-    rev: v1.27.0
-=======
     rev: typos-dict-v0.11.37
->>>>>>> 6077e3bd
     hooks:
       - id: typos
 
   - repo: https://github.com/astral-sh/ruff-pre-commit
-<<<<<<< HEAD
-    rev: v0.7.2
-=======
     rev: v0.8.1
->>>>>>> 6077e3bd
     hooks:
       - id: ruff
         args: [--fix, --unsafe-fixes]
       - id: ruff-format
 
   - repo: https://github.com/abravalheri/validate-pyproject
-<<<<<<< HEAD
-    rev: v0.22
-=======
     rev: v0.23
->>>>>>> 6077e3bd
     hooks:
       - id: validate-pyproject
 
