from __future__ import annotations

import json
import logging
import warnings
from typing import Any

from qtpy.QtCore import QProcess, Signal, Slot
from rich.logging import RichHandler

logging.basicConfig(
    level=logging.INFO,
    format="%(message)s",
    datefmt="[%X]",
    handlers=[RichHandler()],
)


ROBOT = ":robot:"
ALARM = ":rotating_light:"
MICROSCOPE = ":microscope:"


class SlackBotProcess(QProcess):
    """Process to run the SlackBot."""

    messageReceived = Signal(str)

    def __init__(self) -> None:
        super().__init__()
        self.readyReadStandardError.connect(self.handle_error)

    def stop(self) -> None:
        """Stop the SlackBot process."""
        self.kill()
        self.waitForFinished()

    def start(self) -> None:
        """Start the SlackBot in a new process.

        The process is started with the 'python' interpreter and the path to the
        '_slackbot.py' script (which contains the SlackBot class).
        """
        super().start("python", ["src/micromanager_gui/_slackbot/_slackbot.py"])
        if not self.waitForStarted():  # Check if the process started correctly
            msg = f"SlackBotProcess -> {ALARM} Failed to start SlackBotProcess! {ALARM}"
            logging.error(msg)
            warnings.warn(msg, stacklevel=2)
        else:
            logging.info(f"SlackBotProcess -> {ROBOT} SlackBotProcess started! {ROBOT}")

        self.send_message(
            {
                "icon_emoji": MICROSCOPE,
                "text": "Hello from Eve, the MicroManager's SlackBot!\n"
                "- `/run` -> Start the MDA Sequence\n"
                "- `/cancel` -> Cancel the current MDA Sequence\n"
                "- `/progress` -> Get the current MDA Sequence progress",
            }
        )

<<<<<<< HEAD
    def send_message(self, message: str | dict) -> None:
=======
    def send_message(self, message: str | dict[str, Any]) -> None:
>>>>>>> 0716757d
        """Send a message to the process.

        The message is written to the process's stdin so that it can be read by the
        process and sent to the Slack channel.
        """
        logging.info(f"SlackBotProcess -> received: '{message}'")

        if isinstance(message, dict):
<<<<<<< HEAD
            emoji = message.get("emoji", "")
            text = message.get("text", "")
            message = f"{emoji} {text} {emoji}"
=======
            text = message.get("text", "")
            emoji = message.get("icon_emoji", "")
            message = json.dumps({"icon_emoji": emoji, "text": text})
>>>>>>> 0716757d

        # send message to the process with a newline
        self.write((message + "\n").encode())
        # ensure the bytes are written
        if not self.waitForBytesWritten(1000):
            logging.error(
                f"SlackBotProcess -> Failed to write '{message}' to the process!"
            )
        else:
            logging.info(f"SlackBotProcess -> sent: '{message}'")

    @Slot()  # type: ignore [misc]
    def handle_error(self) -> None:
        """Handle the error sent by the SlackBot in the new process process.

        This method is called when the process sends an error to stderr.
        """
        error = self.readAllStandardError().data().decode()
        logging.error(f"SlackBotProcess -> error received: {error}")<|MERGE_RESOLUTION|>--- conflicted
+++ resolved
@@ -59,11 +59,7 @@
             }
         )
 
-<<<<<<< HEAD
-    def send_message(self, message: str | dict) -> None:
-=======
     def send_message(self, message: str | dict[str, Any]) -> None:
->>>>>>> 0716757d
         """Send a message to the process.
 
         The message is written to the process's stdin so that it can be read by the
@@ -72,15 +68,9 @@
         logging.info(f"SlackBotProcess -> received: '{message}'")
 
         if isinstance(message, dict):
-<<<<<<< HEAD
-            emoji = message.get("emoji", "")
-            text = message.get("text", "")
-            message = f"{emoji} {text} {emoji}"
-=======
             text = message.get("text", "")
             emoji = message.get("icon_emoji", "")
             message = json.dumps({"icon_emoji": emoji, "text": text})
->>>>>>> 0716757d
 
         # send message to the process with a newline
         self.write((message + "\n").encode())
