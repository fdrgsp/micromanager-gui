--- conflicted
+++ resolved
@@ -30,11 +30,7 @@
         self._slack_process.messageReceived.connect(self.handle_message_events)
         self._slack_process.start()
 
-<<<<<<< HEAD
-    def send_message(self, message: str | dict) -> None:
-=======
     def send_message(self, message: str | dict[str, Any]) -> None:
->>>>>>> 0716757d
         """Send a message to the Slack channel."""
         self._slack_process.send_message(message)
 
