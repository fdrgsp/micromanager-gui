--- conflicted
+++ resolved
@@ -88,11 +88,7 @@
     if not analysis_data:
         return
 
-<<<<<<< HEAD
-    LOGGER.info(f"Exporting data to `{path}`...")
-=======
     LOGGER.info(f"Exporting Traces Data to `{path}`...")
->>>>>>> eabccfb4
     try:
         _export_raw_data(path, analysis_data)
     except Exception as e:
@@ -100,11 +96,7 @@
     try:
         _export_dff_data(path, analysis_data)
     except Exception as e:
-<<<<<<< HEAD
-        LOGGER.error( f"Error exporting dFF DATA to CSV: {e}")
-=======
         LOGGER.error(f"Error exporting dFF DATA to CSV: {e}")
->>>>>>> eabccfb4
     try:
         _export_dec_dff_data(path, analysis_data)
     except Exception as e:
@@ -112,13 +104,6 @@
     try:
         _export_inferred_spikes_data(path, analysis_data)
     except Exception as e:
-<<<<<<< HEAD
-        LOGGER.error(f"Error exporting INFERRED SPIKES DATA to CSV: {e}")
-    LOGGER.info("Exporting data to CSV: DONE!")
-
-
-def save_analysys_data_to_csv(
-=======
         LOGGER.error(f"Error exporting INFERRED RAW SPIKES DATA to CSV: {e}")
     try:
         _export_inferred_spikes_data(path, analysis_data, raw=False)
@@ -128,7 +113,6 @@
 
 
 def save_analysis_data_to_csv(
->>>>>>> eabccfb4
     path: str | Path,
     analysis_data: dict[str, dict[str, ROIData]] | None,
 ) -> None:
@@ -140,30 +124,17 @@
 
     rearrange_cond, rearrange_cond_evk = _rearrange_data(analysis_data)
 
-<<<<<<< HEAD
-    msg = f"Exporting data to `{path}`..."
-=======
     msg = f"Exporting Analysis Data to `{path}`..."
->>>>>>> eabccfb4
     LOGGER.info(msg)
     try:
         _export_to_csv_mean_values_grouped_by_condition(path, rearrange_cond)
     except Exception as e:
-<<<<<<< HEAD
-        LOGGER.error(f"Error exporting spontanoous analysys data to CSV: {e}")
-    try:
-        _export_to_csv_mean_values_evk_parameters(path, rearrange_cond_evk)
-    except Exception as e:
-        LOGGER.error(f"Error exporting evoked analysys data to CSV: {e}")
-    LOGGER.info("Exporting data to CSV: DONE!")
-=======
         LOGGER.error(f"Error exporting spontanoous analysis data to CSV: {e}")
     try:
         _export_to_csv_mean_values_evk_parameters(path, rearrange_cond_evk)
     except Exception as e:
         LOGGER.error(f"Error exporting evoked analysis data to CSV: {e}")
     LOGGER.info("Exporting Analysis Data to CSV: DONE!")
->>>>>>> eabccfb4
 
 
 def _rearrange_data(analysis_data: dict[str, dict[str, ROIData]]) -> tuple:
