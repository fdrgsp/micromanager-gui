from __future__ import annotations

import hashlib
from typing import TYPE_CHECKING

import cmap
import numpy as np
from fonticon_mdi6 import MDI6
from qtpy.QtCore import Qt, Signal
from qtpy.QtWidgets import (
    QGroupBox,
    QHBoxLayout,
    QLabel,
    QLineEdit,
    QPushButton,
    QSizePolicy,
    QVBoxLayout,
    QWidget,
)
from skimage.measure import find_contours
from superqt import QLabeledRangeSlider
from superqt.fonticon import icon
from superqt.utils import qthrottled, signals_blocked
from vispy import scene
from vispy.color import Colormap

from ._util import parse_lineedit_text, show_error_dialog

if TYPE_CHECKING:
    from typing import Literal

    from vispy.scene.events import SceneMouseEvent


SS = """
QSlider::groove:horizontal {
    height: 15px;
    background: qlineargradient(
        x1:0, y1:0, x2:0, y2:1,
        stop:0 rgba(128, 128, 128, 0.25),
        stop:1 rgba(128, 128, 128, 0.1)
    );
    border-radius: 3px;
}

QSlider::handle:horizontal {
    width: 38px;
    background: #999999;
    border-radius: 3px;
}

QLabel { font-size: 12px; }

QRangeSlider { qproperty-barColor: qlineargradient(
        x1:0, y1:0, x2:0, y2:1,
        stop:0 rgba(100, 80, 120, 0.2),
        stop:1 rgba(100, 80, 120, 0.4)
    )}

SliderLabel {
    font-size: 12px;
    color: white;
}
"""


class _ImageViewer(QGroupBox):
    """A widget for displaying an image."""

    valueChanged = Signal(int)

    def __init__(self, parent: QWidget | None = None):
        super().__init__(parent=parent)

        self._viewer = _ImageCanvas(parent=self)
        self._viewer._canvas.events.mouse_press.connect(self._on_mouse_press)

        # roi number indicator
        find_roi_lbl = QLabel("ROI:")
        find_roi_lbl.setSizePolicy(QSizePolicy.Policy.Fixed, QSizePolicy.Policy.Fixed)
        self._roi_number_le = QLineEdit()
        self._find_btn = QPushButton("Find")
        self._find_btn.clicked.connect(self._highlight_rois)
        self._clear_btn = QPushButton("Clear")
        self._clear_btn.clicked.connect(self._clear_highlight)
        roi_wdg = QWidget()
        roi_wdg.setToolTip(
            "Select the ROIs to highlight. You can input single ROIs (e.g. 30, 33) a "
            "range (e.g. 1-10), or a mix of single ROIs and ranges "
            "(e.g. 1-10, 30, 50-65). NOTE: The ROIs are 1-indexed."
        )
        roi_layout = QHBoxLayout(roi_wdg)
        roi_layout.setContentsMargins(0, 0, 0, 0)
        roi_layout.addWidget(find_roi_lbl)
        roi_layout.addWidget(self._roi_number_le)
        roi_layout.addWidget(self._find_btn)
        roi_layout.addWidget(self._clear_btn)

        # LUT slider
        self._clims = QLabeledRangeSlider(Qt.Orientation.Horizontal)
        self._clims.setStyleSheet(SS)
        self._clims.setHandleLabelPosition(
            QLabeledRangeSlider.LabelPosition.LabelsOnHandle
        )
        self._clims.setEdgeLabelMode(QLabeledRangeSlider.EdgeLabelMode.NoLabel)
        self._clims.setRange(0, 2**8)
        self._clims.valueChanged.connect(self._on_clims_changed)
        # auto contrast checkbox
        self._auto_clim = QPushButton("Auto")
        self._auto_clim.setCheckable(True)
        self._auto_clim.setChecked(True)
        self._auto_clim.toggled.connect(self._clims_auto)
        # labels
        self._labels = QPushButton("Labels")
        self._labels.setCheckable(True)
        self._labels.setChecked(False)
        self._labels.toggled.connect(self._show_labels)
        # reset view button
        self._reset_view = QPushButton()
        self._reset_view.setFocusPolicy(Qt.FocusPolicy.NoFocus)
        self._reset_view.setToolTip("Reset View")
        self._reset_view.setIcon(icon(MDI6.fullscreen))
        self._reset_view.clicked.connect(self._reset)
        # bottom widget
        bottom_wdg = QWidget()
        bottom_wdg_layout = QHBoxLayout(bottom_wdg)
        bottom_wdg_layout.setContentsMargins(0, 0, 0, 0)
        bottom_wdg_layout.addWidget(self._clims)
        bottom_wdg_layout.addWidget(self._auto_clim)
        bottom_wdg_layout.addWidget(self._labels)
        bottom_wdg_layout.addWidget(self._reset_view)

        main_layout = QVBoxLayout(self)
        main_layout.addWidget(roi_wdg)
        main_layout.addWidget(self._viewer)
        main_layout.addWidget(bottom_wdg)

    def setData(self, data: np.ndarray | None, labels: np.ndarray | None) -> None:
        """Set the image data."""
        self._clear()
        if data is None:
            return

        if len(data.shape) > 2:
            show_error_dialog(self, "Only 2D images are supported!")
            return

        self._clims.setRange(data.min(), data.max())
        self._viewer.update_image(data, labels)
        self._auto_clim.setChecked(True)

        if labels is None:
            self._labels.setChecked(False)
        elif (
            self._viewer.labels_image is not None
            and self._viewer.contours_image is not None
        ):
            self._viewer.contours_image.visible = self._labels.isChecked()

    def data(self) -> np.ndarray | None:
        """Return the image data."""
        return self._viewer.image._data if self._viewer.image is not None else None

    def _on_clims_changed(self, range: tuple[float, float]) -> None:
        """Update the LUT range."""
        self._viewer.clims = range
        self._auto_clim.setChecked(False)

    def _clims_auto(self, state: bool) -> None:
        """Set the LUT range to auto."""
        self._viewer.clims = "auto" if state else self._clims.value()
        if self._viewer.image is not None:
            data = self._viewer.image._data
            with signals_blocked(self._clims):
                self._clims.setValue((data.min(), data.max()))

    def _reset(self) -> None:
        """Reset the view."""
        self._viewer.view.camera.set_range(margin=0)

    def _clear(self) -> None:
        """Clear the image."""
        if self._viewer.image is not None:
            self._viewer.image.parent = None
            self._viewer.image = None
        if self._viewer.labels_image is not None:
            self._viewer.labels_image.parent = None
            self._viewer.labels_image = None
        if self._viewer.contours_image is not None:
            self._viewer.contours_image.parent = None
            self._viewer.contours_image = None
        self._viewer.view.camera.set_range(margin=0)

    def _clear_highlight(self) -> None:
        """Clear the highlighted ROI."""
        if self._viewer.highlight_roi is not None:
            self._viewer.highlight_roi.parent = None
            self._viewer.highlight_roi = None
        self._roi_number_le.setText("")

    def _show_labels(self, state: bool) -> None:
        """Show the labels."""
        self._clear_highlight()

        if (
            self._viewer.labels_image is not None
            and self._viewer.contours_image is not None
        ):
            self._viewer.contours_image.visible = state

    def _highlight_rois(self, roi: int | bool | None = None) -> None:
        """Highlight the label set in the spinbox."""
        if self._viewer.labels_image is None:
            show_error_dialog(self, "No labels image to highlight.")
            return

        labels_data = self._viewer.labels_image._data

        # roi could be a bool when called from the find button. In that case, we
        # need to parse the text from the line edit
        if isinstance(roi, bool):
            roi = None
        rois = parse_lineedit_text(self._roi_number_le.text()) if roi is None else [roi]

        if not rois:
            show_error_dialog(self, "Invalid ROIs provided!")
            return None
<<<<<<< HEAD
        if max(rois) >= labels_data.max() + 1:
=======

        if max(rois) > labels_data.max():
>>>>>>> f6eb72c6
            show_error_dialog(self, "Input ROIs out of range!")
            return None

        # Clear the previous highlight image if it exists
        if self._viewer.highlight_roi is not None:
            self._viewer.highlight_roi.parent = None
            self._viewer.highlight_roi = None

        # Create a mask for the label to highlight it
        highlight = np.zeros_like(labels_data, dtype=np.uint8)
        for roi in rois:
            mask = labels_data == roi
            highlight[mask] = 255

        # Add the highlight image to the viewer
        self._viewer.highlight_roi = scene.visuals.Image(
            highlight,
            cmap=cmap.Colormap("green").to_vispy(),
            clim=(0, 255),
            parent=self._viewer.view.scene,
        )
        self._viewer.highlight_roi.set_gl_state("additive", depth_test=False)
        self._viewer.highlight_roi.interactive = True
        # self._viewer.view.camera.set_range(margin=0)

        self._viewer.labels_image.visible = False
        with signals_blocked(self._labels):
            self._labels.setChecked(False)

    def _on_mouse_press(self, event: SceneMouseEvent) -> None:
        """Emit the value of the clicked ROI.

        This is used to update the graphs when a ROI is clicked.
        """
        visual = self._viewer._canvas.visual_at(event.pos)
        image = self._viewer._find_image(visual)
        if image is None or self._viewer.labels_image is None:
            return
        if image != self._viewer.labels_image:
            image = self._viewer.labels_image
        tform = image.get_transform("canvas", "visual")
        px, py, *_ = (int(x) for x in tform.map(event.pos))
        try:
            roi = image._data[py, px]
        except IndexError:
            return
        # exclude background
        if roi == 0:
            return
        self._highlight_rois(roi)
        self.valueChanged.emit(roi)


class _ImageCanvas(QWidget):
    """A Widget that displays an image."""

    def __init__(self, parent: _ImageViewer):
        super().__init__(parent=parent)
        self._viewer = parent
        self._imcls = scene.visuals.Image
        self._clims: tuple[float, float] | Literal["auto"] = "auto"
        self._cmap: str = "grays"

        self._canvas = scene.SceneCanvas(keys="interactive", parent=self)
        self._canvas.events.mouse_move.connect(qthrottled(self._on_mouse_move, 60))
        self.view = self._canvas.central_widget.add_view(camera="panzoom")
        self.view.camera.aspect = 1

        self._lbl = None

        self.image: scene.visuals.Image | None = None
        self.labels_image: scene.visuals.Image | None = None
        self.contours_image: scene.visuals.Image | None = None
        self.highlight_roi: scene.visuals.Image | None = None

        self._contour_cache: dict[str, np.ndarray] = {}

        self.setLayout(QVBoxLayout())
        self.layout().setContentsMargins(0, 0, 0, 0)
        self.layout().addWidget(self._canvas.native)

        self.setSizePolicy(QSizePolicy.Policy.Expanding, QSizePolicy.Policy.Expanding)

    @property
    def clims(self) -> tuple[float, float] | Literal["auto"]:
        """Get the contrast limits of the image."""
        return self._clims

    @clims.setter
    def clims(self, clims: tuple[float, float] | Literal["auto"] = "auto") -> None:
        """Set the contrast limits of the image.

        Parameters
        ----------
        clims : tuple[float, float], or "auto"
            The contrast limits to set.
        """
        if self.image is not None:
            self.image.clim = clims
        self._clims = clims

    @property
    def cmap(self) -> str:
        """Get the colormap (lookup table) of the image."""
        return self._cmap

    @cmap.setter
    def cmap(self, cmap: str = "grays") -> None:
        """Set the colormap (lookup table) of the image.

        Parameters
        ----------
        cmap : str
            The colormap to use.
        """
        if self.image is not None:
            self.image.cmap = cmap
        self._cmap = cmap

    def update_image(self, img: np.ndarray, labels: np.ndarray | None = None) -> None:
        clim = (img.min(), img.max())
        self.image = self._imcls(
            img, cmap=self._cmap, clim=clim, parent=self.view.scene
        )
        self.image.set_gl_state("additive", depth_test=False)
        self.image.interactive = True
        self.view.camera.set_range(margin=0)

        if labels is None:
            return

        self.labels_image = self._imcls(
            labels,
            cmap=self._labels_custom_cmap(labels.max()),
            clim=(labels.min(), labels.max()),
            parent=self.view.scene,
        )
        self.labels_image.set_gl_state("additive", depth_test=False)
        self.labels_image.interactive = True
        self.labels_image.visible = False

        contour_key = self._hash_labels(labels)
        if contour_key not in self._contour_cache:
            self._contour_cache[contour_key] = self._extract_label_contours(labels)

        self.contours_image = self._imcls(
            self._contour_cache[contour_key],
            cmap=self._labels_custom_cmap(labels.max()),
            clim=(labels.min(), labels.max()),
            parent=self.view.scene,
        )
        self.contours_image.set_gl_state("additive", depth_test=False)
        self.contours_image.interactive = True
        self.contours_image.visible = False

    def _hash_labels(self, labels: np.ndarray) -> str:
        """Generate a unique hash for a given labels array."""
        return hashlib.sha256(labels.tobytes()).hexdigest()

    def _labels_custom_cmap(self, n_labels: int) -> Colormap:
        """Create a custom colormap for the labels."""
        colors = np.zeros((n_labels + 1, 4))
        colors[0] = [0, 0, 0, 1]  # Black for background (0)
        for i in range(1, n_labels + 1):
            colors[i] = [1, 1, 0, 1]  # yellow for all other labels
        return Colormap(colors)

    def _extract_label_contours(
        self, labels: np.ndarray, thickness: int = 1
    ) -> np.ndarray:
        """Extracts contours of the labels and increases thickness using NumPy."""
        contours = np.zeros_like(labels, dtype=np.uint8)

        for label in np.unique(labels):
            if label == 0:
                continue  # Skip background

            mask = labels == label  # Binary mask for the current label
            contour_list = find_contours(mask.astype(float), level=0.5)  # Find contours

            for contour in contour_list:
                contour = np.round(contour).astype(
                    int
                )  # Convert to integer coordinates

                # Expand the contour by setting a small square around each point
                for x, y in contour:
                    x_min, x_max = (
                        max(0, x - thickness),
                        min(labels.shape[0], x + thickness + 1),
                    )
                    y_min, y_max = (
                        max(0, y - thickness),
                        min(labels.shape[1], y + thickness + 1),
                    )
                    contours[x_min:x_max, y_min:y_max] = label  # Assign label value

        return contours

    def _on_mouse_move(self, event: SceneMouseEvent) -> None:
        """Update the pixel value when the mouse moves."""
        visual = self._canvas.visual_at(event.pos)
        image = self._find_image(visual)
        if image is None or self.labels_image is None:
            self._viewer._roi_number_le.setText("")
            return
        if image != self.labels_image:
            image = self.labels_image
        tform = image.get_transform("canvas", "visual")
        px, py, *_ = (int(x) for x in tform.map(event.pos))
        try:
            pixel_value = image._data[py, px]
        # necessary when the mouse is outside the image
        except IndexError:
            return
        pixel_value = "" if pixel_value == 0 else pixel_value
        self._viewer._roi_number_le.setText(f"{pixel_value}")

    def _find_image(self, visual: scene.visuals.Visual) -> scene.visuals.Image | None:
        """Find the image visual in the visual tree."""
        if visual is None:
            return None
        if isinstance(visual, scene.visuals.Image):
            return visual
        for child in visual.children:
            image = self._find_image(child)
            if image is not None:
                return image
        return None<|MERGE_RESOLUTION|>--- conflicted
+++ resolved
@@ -225,12 +225,8 @@
         if not rois:
             show_error_dialog(self, "Invalid ROIs provided!")
             return None
-<<<<<<< HEAD
-        if max(rois) >= labels_data.max() + 1:
-=======
 
         if max(rois) > labels_data.max():
->>>>>>> f6eb72c6
             show_error_dialog(self, "Input ROIs out of range!")
             return None
 
