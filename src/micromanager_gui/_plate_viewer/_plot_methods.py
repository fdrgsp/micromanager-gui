--- conflicted
+++ resolved
@@ -80,15 +80,13 @@
     if not text or text == "None":
         return
 
-<<<<<<< HEAD
-    if "stimulated" in text.lower():
+    if text in {STIMULATED_AREA, STIMULATED_ROIS}:
         return visualize_stimulated_area(
             widget, data, rois, **SINGLE_WELL_GRAPHS_OPTIONS[text]
         )
-=======
+
     # get the options for the text using the SINGLE_WELL_GRAPHS_OPTIONS dictionary
     # that maps the text to the options
->>>>>>> f6eb72c6
 
     # plot raster plot
     if text in {RASTER_PLOT, RASTER_PLOT_AMP}:
