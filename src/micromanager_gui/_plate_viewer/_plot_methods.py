--- conflicted
+++ resolved
@@ -69,10 +69,6 @@
     """Plot traces based on the text."""
     if not text or text == "None":
         return
-
-    # TODO: add raster plot
-    # if "raster" in text.lower():
-    # return _plot_raster(...)
 
     # get the options for the text using the SINGLE_WELL_GRAPHS_OPTIONS dictionary that
     # maps the text to the options
@@ -110,17 +106,16 @@
 
     # loop over the ROIData and plot the traces per ROI
     count = 0
-<<<<<<< HEAD
-
+    
     # for raster plot
     spikes: list[list[int]] = []
     roi_to_draw: list[str] = []
     colors_to_add: list[str] = []
 
     colors = [f"C{i}" for i in range(len(data))]
-=======
+
     rois_rec_time: list[float] = []
->>>>>>> 2805b104
+
     for key in data:
         if rois is not None and int(key) not in rois:
             continue
@@ -200,18 +195,15 @@
                     "x",
                     label=f"Peaks ROI {key}",
                 )
-<<<<<<< HEAD
+
 
             ax.set_xlabel("Frames")
-
+            
         count += COUNT_INCREMENT
 
     if raster:
         ax.eventplot(spikes, colors=colors_to_add)
         # ax.set_yticklabels(roi_to_draw)
-=======
-
-        count += COUNT_INCREMENT
 
     # set the axis labels
     if amp and freq:
@@ -248,7 +240,6 @@
             ax.set_xlabel("Time (s)")
         else:
             ax.set_xlabel("Frames")
->>>>>>> 2805b104
 
     widget.figure.tight_layout()
 
