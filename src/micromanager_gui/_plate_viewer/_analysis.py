--- conflicted
+++ resolved
@@ -536,13 +536,9 @@
             # get the average time interval between frames
             mean_elapsed_time_ms = np.mean(elapsed_time)
 
-<<<<<<< HEAD
-        roi_trace: np.ndarray | list[float] | None
+        roi_trace: np.ndarray
         linear_phase_dict: dict[str, list[float]] | None = {}
         cubic_phase_dict: dict[str, list[float]] | None = {}
-=======
-        roi_trace: np.ndarray
->>>>>>> cceb2280
 
         # extract roi traces
         LOGGER.info(f"Extracting Traces from Well {well}.")
