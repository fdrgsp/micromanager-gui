--- conflicted
+++ resolved
@@ -612,7 +612,6 @@
             # find the peaks in the dec_dff trace
             peaks_dec_dff, _ = find_peaks(dec_dff, prominence=peaks_prominence_dec_dff)
 
-<<<<<<< HEAD
             if len(peaks_dec_dff) >= 2:
                 active = True
                 # get the amplitudes of the peaks in the dec_dff trace
@@ -626,11 +625,6 @@
                 if cubic_phase is not None:
                     cubic_phase_dict[str(label_value)] = cubic_phase
 
-                # get the frequency of the peaks in the dec_dff trace
-                seq = cast(useq.MDASequence, self.data.sequence)
-                tot_time_sec = (
-                    seq.sizes["t"] * mean_elapsed_time_ms / 1000
-                )  # in seconds
                 try:
                     frequency = len(peaks_dec_dff) / tot_time_sec  # in Hz
                 except ZeroDivisionError:
@@ -641,23 +635,6 @@
                 cubic_phase = None
                 frequency = None
                 active = False
-=======
-            # get the amplitudes of the peaks in the dec_dff trace
-            peaks_amplitudes_dec_dff = [dec_dff[p] for p in peaks_dec_dff]
-
-            # get the frequency of the peaks in the dec_dff trace
-            try:
-                frequency = len(peaks_dec_dff) / tot_time_sec  # in Hz
-            except ZeroDivisionError:
-                frequency = 0  # in Hz
-
-            # get the size of the roi in µm or px if µm is not available
-            roi_size_pixel = masked_data.shape[1]  # area
-            px_size = meta[0].get("PixelSizeUm", None)
-            # calculate the size of the roi in µm if px_size is available or not 0,
-            # otherwise use the size is in pixels
-            roi_size = roi_size_pixel * px_size if px_size else roi_size_pixel
->>>>>>> 92d2dab0
 
             # get the conditions for the roi if available
             condition_1 = condition_2 = None
@@ -683,14 +660,10 @@
                 cell_size_units="µm" if px_size is not None else "pixel",
                 condition_1=condition_1,
                 condition_2=condition_2,
-<<<<<<< HEAD
-                average_time_interval=mean_elapsed_time_ms,
+                total_recording_time_in_sec=tot_time_sec,
                 active=active,
                 linear_phase=linear_phase,
                 cubic_phase=cubic_phase,
-=======
-                total_recording_time_in_sec=tot_time_sec,
->>>>>>> 92d2dab0
             )
 
         # calculate connectivity
