from __future__ import annotations

import json
import os
from concurrent.futures import ThreadPoolExecutor, as_completed
from dataclasses import asdict
from pathlib import Path
from typing import TYPE_CHECKING, Any, cast

import numpy as np
import tifffile
import useq
from fonticon_mdi6 import MDI6
from oasis.functions import deconvolve
from qtpy.QtCore import QSize, Signal
from qtpy.QtGui import QIcon
from qtpy.QtWidgets import (
    QComboBox,
    QDoubleSpinBox,
    QGroupBox,
    QHBoxLayout,
    QLabel,
    QLineEdit,
    QMessageBox,
    QProgressBar,
    QPushButton,
    QSizePolicy,
    QVBoxLayout,
    QWidget,
)
from scipy.signal import find_peaks
from superqt.fonticon import icon
from superqt.utils import create_worker
from tqdm import tqdm

from ._logger import LOGGER
from ._to_csv import data_to_csv
from ._util import (
    BLUE,
    COND1,
    COND2,
    GENOTYPE_MAP,
    GREEN,
    RED,
    STIMULATION_MASK,
    TREATMENT_MAP,
    ROIData,
    _BrowseWidget,
    _ElapsedTimer,
    _WaitingProgressBarWidget,
    calculate_dff,
    create_stimulation_mask,
    get_iei,
    get_linear_phase,
    get_overlap_roi_with_stimulated_area,
    parse_lineedit_text,
    show_error_dialog,
)

if TYPE_CHECKING:
    from collections.abc import Generator

    from qtpy.QtGui import QCloseEvent
    from superqt.utils import GeneratorWorker

    from micromanager_gui.readers import OMEZarrReader, TensorstoreZarrReader

    from ._plate_map import PlateMapData
    from ._plate_viewer import PlateViewer

FIXED = QSizePolicy.Policy.Fixed, QSizePolicy.Policy.Fixed

ELAPSED_TIME_KEY = "ElapsedTime-ms"
CAMERA_KEY = "camera_metadata"
SPONTANEOUS = "Spontaneous Activity"
EVOKED = "Evoked Activity"
EXCLUDE_AREA_SIZE_THRESHOLD = 10
STIMULATION_AREA_THRESHOLD = 0.5  # 50%


def single_exponential(x: np.ndarray, a: float, b: float, c: float) -> np.ndarray:
    return np.array(a * np.exp(-b * x) + c)


class _AnalyseCalciumTraces(QWidget):
    """Widget to extract the roi traces from the data."""

    progress_bar_updated = Signal()

    def __init__(
        self,
        parent: PlateViewer | None = None,
        *,
        data: TensorstoreZarrReader | OMEZarrReader | None = None,
        labels_path: str | None = None,
    ) -> None:
        super().__init__(parent)

        self._plate_viewer: PlateViewer | None = parent

        self._data: TensorstoreZarrReader | OMEZarrReader | None = data

        self._plate_map_data: dict[str, dict[str, str]] = {}
        self._stimulated_area_mask: np.ndarray | None = None
        self._labels_path: str | None = labels_path
        self._analysis_data: dict[str, dict[str, ROIData]] = {}
        self._min_peaks_height: float = 0.0

        self._worker: GeneratorWorker | None = None
        self._cancelled: bool = False

        # list to store the failed labels if they will not be found during the
        # analysis. used to show at the end of the analysis to the user which labels
        # are failed to be found.
        self._failed_labels: list[str] = []

        # ELAPSED TIME TIMER ---------------------------------------------------------
        self._elapsed_timer = _ElapsedTimer()
        self._elapsed_timer.elapsed_time_updated.connect(self._update_progress_label)

        # WIDGET TO SELECT THE EXPERIMENT TYPE ---------------------------------------
        experiment_type_wdg = QWidget(self)
        experiment_type_wdg_layout = QHBoxLayout(experiment_type_wdg)
        experiment_type_wdg_layout.setContentsMargins(0, 0, 0, 0)
        experiment_type_wdg_layout.setSpacing(5)
        activity_combo_label = QLabel("Experiment Type:")
        activity_combo_label.setSizePolicy(*FIXED)
        self._experiment_type_combo = QComboBox()
        self._experiment_type_combo.addItems([SPONTANEOUS, EVOKED])
        self._experiment_type_combo.currentTextChanged.connect(
            self._on_activity_changed
        )
        experiment_type_wdg_layout.addWidget(activity_combo_label)
        experiment_type_wdg_layout.addWidget(self._experiment_type_combo)

        self._stimulation_area_path = _BrowseWidget(
            self,
            label="Stimulated Area File",
            tooltip=(
                "Select the path to the image of the stimulated area.\n"
                "The image should either be a binary mask or a grayscale image where "
                "the stimulated area is brighter than the rest.\n"
                "Accepted formats: .tif, .tiff."
            ),
            is_dir=False,
        )
        self._stimulation_area_path.hide()

        # WIDGET TO SELECT THE OUTPUT PATH -------------------------------------------
        self._analysis_path = _BrowseWidget(
            self,
            "Analysis Output Path",
            "",
            "Select the output path for the Analysis Data.",
            is_dir=True,
        )
        self._analysis_path.pathSet.connect(self._update_plate_viewer_analysis_path)

        # PEAKS SETTINGS -------------------------------------------------------------
        min_peaks_lbl_wdg = QWidget(self)
        min_peaks_lbl_wdg.setToolTip(
            "Set the min height for the peaks (used by the scipy find_peaks method)."
        )
        min_peaks_lbl = QLabel("Min Peaks Height:")
        min_peaks_lbl.setSizePolicy(*FIXED)
        self._min_peaks_height_spin = QDoubleSpinBox(self)
        self._min_peaks_height_spin.setDecimals(4)
        self._min_peaks_height_spin.setRange(0.0, 100000.0)
        self._min_peaks_height_spin.setSingleStep(0.01)
        self._min_peaks_height_spin.setValue(0.0075)
        min_peaks_layout = QHBoxLayout(min_peaks_lbl_wdg)
        min_peaks_layout.setContentsMargins(0, 0, 0, 0)
        min_peaks_layout.setSpacing(5)
        min_peaks_layout.addWidget(min_peaks_lbl)
        min_peaks_layout.addWidget(self._min_peaks_height_spin)

        # WIDGET TO SELECT THE POSITIONS TO ANALYZE ----------------------------------
        pos_wdg = QWidget(self)
        pos_wdg.setToolTip(
            "Select the Positions to analyze. Leave blank to analyze all Positions. "
            "You can input single Positions (e.g. 30, 33) a range (e.g. 1-10), or a "
            "mix of single Positions and ranges (e.g. 1-10, 30, 50-65). "
            "NOTE: The Positions are 0-indexed."
        )
        pos_wdg_layout = QHBoxLayout(pos_wdg)
        pos_wdg_layout.setContentsMargins(0, 0, 0, 0)
        pos_wdg_layout.setSpacing(5)
        pos_lbl = QLabel("Analyze Positions:")
        pos_lbl.setSizePolicy(*FIXED)
        self._pos_le = QLineEdit()
        self._pos_le.setPlaceholderText("e.g. 0-10, 30, 33")
        pos_wdg_layout.addWidget(pos_lbl)
        pos_wdg_layout.addWidget(self._pos_le)

        # PROGRESS BAR -------------------------------------------
        self._progress_bar = QProgressBar(self)
        self._progress_pos_label = QLabel()
        self._elapsed_time_label = QLabel("00:00:00")

        # RUN AND CANCEL BUTTONS ----------------------------------------------------
        self._run_btn = QPushButton("Run")
        self._run_btn.setSizePolicy(*FIXED)
        self._run_btn.setIcon(icon(MDI6.play, color=GREEN))
        self._run_btn.setIconSize(QSize(25, 25))
        self._run_btn.clicked.connect(self.run)
        self._save_btn = QPushButton("Compile Data")
        self._save_btn.setSizePolicy(*FIXED)
        self._save_btn.setIcon(icon(MDI6.file, color=BLUE))
        self._save_btn.setIconSize(QSize(25, 25))
        self._save_btn.clicked.connect(self._save_as_csv)
        self._cancel_btn = QPushButton("Cancel")
        self._cancel_btn.setSizePolicy(*FIXED)
        self._cancel_btn.setIcon(QIcon(icon(MDI6.stop, color=RED)))
        self._cancel_btn.setIconSize(QSize(25, 25))
        self._cancel_btn.clicked.connect(self.cancel)

        # STYLING --------------------------------------------------------------------
        fixed_width = self._analysis_path._label.sizeHint().width()
        activity_combo_label.setFixedWidth(fixed_width)
        self._stimulation_area_path._label.setFixedWidth(fixed_width)
        pos_lbl.setFixedWidth(fixed_width)
        min_peaks_lbl.setFixedWidth(fixed_width)

        # LAYOUT ---------------------------------------------------------------------
        progress_wdg = QWidget(self)
        progress_wdg_layout = QHBoxLayout(progress_wdg)
        progress_wdg_layout.setContentsMargins(0, 0, 0, 0)
        progress_wdg_layout.addWidget(self._run_btn)
        progress_wdg_layout.addWidget(self._save_btn)
        progress_wdg_layout.addWidget(self._cancel_btn)
        progress_wdg_layout.addWidget(self._progress_bar)
        progress_wdg_layout.addWidget(self._progress_pos_label)
        progress_wdg_layout.addWidget(self._elapsed_time_label)

        self.groupbox = QGroupBox("Run Analysis", self)
        wdg_layout = QVBoxLayout(self.groupbox)
        wdg_layout.setContentsMargins(10, 10, 10, 10)
        wdg_layout.setSpacing(5)
        wdg_layout.addWidget(experiment_type_wdg)
        wdg_layout.addWidget(self._stimulation_area_path)
        wdg_layout.addWidget(min_peaks_lbl_wdg)
        wdg_layout.addWidget(self._analysis_path)
        wdg_layout.addWidget(pos_wdg)
        wdg_layout.addWidget(progress_wdg)

        main_layout = QVBoxLayout(self)
        main_layout.setContentsMargins(0, 0, 0, 0)
        main_layout.addWidget(self.groupbox)
        main_layout.addStretch(1)

        self._cancel_waiting_bar = _WaitingProgressBarWidget(
            text="Stopping all the Tasks..."
        )

        # CONNECTIONS ---------------------------------------------------------------
        self.progress_bar_updated.connect(self._update_progress_bar)

    @property
    def data(
        self,
    ) -> TensorstoreZarrReader | OMEZarrReader | None:
        return self._data

    @data.setter
    def data(self, data: TensorstoreZarrReader | OMEZarrReader) -> None:
        self._data = data

    @property
    def labels_path(self) -> str | None:
        return self._labels_path

    @labels_path.setter
    def labels_path(self, labels_path: str) -> None:
        self._labels_path = labels_path

    @property
    def analysis_data(self) -> dict[str, dict[str, ROIData]]:
        return self._analysis_data

    @analysis_data.setter
    def analysis_data(self, data: dict[str, dict[str, ROIData]]) -> None:
        self._analysis_data = data

    def run(self) -> None:
        """Extract the roi traces in a separate thread."""
        self._failed_labels.clear()

        pos = self._prepare_for_running()

        if pos is None:
            return

        LOGGER.info("Number of positions: %s", len(pos))

        self._reset_progress_bar()
        self._progress_bar.setRange(0, len(pos))
        self._progress_pos_label.setText(f"[0/{self._progress_bar.maximum()}]")

        # start elapsed timer
        self._elapsed_timer.start()

        self._cancelled = False

        self._enable(False)

        self._worker = create_worker(
            self._extract_traces_data,
            positions=pos,
            _start_thread=True,
            _connect={
                "yielded": self._show_and_log_error,
                "finished": self._on_worker_finished,
                "errored": self._on_worker_errored,
            },
        )

    def cancel(self) -> None:
        """Cancel the current run."""
        self._reset_progress_bar()
        self._enable(True)

        if self._worker is None or not self._worker.is_running:
            return

        self._cancelled = True
        self._worker.quit()
        # stop the elapsed timer
        self._elapsed_timer.stop()
        self._cancel_waiting_bar.start()

    def _save_as_csv(self) -> None:
        """Save the analysis data into CSV files."""
        save_path = self._analysis_path.value()

        # check if analysis was loaded
        if self._plate_viewer is None or not list(
            self._plate_viewer._analysis_data.keys()
        ):
            msg = "No analyzed data!\nLoad or run analysis."
            LOGGER.error(msg)
            show_error_dialog(self, msg)
            return None

        self._handle_plate_map()

        data_to_csv(
            self._plate_viewer._analysis_data,
            self._plate_map_data,
            self._is_stimulated(),
            save_path,
        )

        msg = f"Data compiled and saved in folder {Path(save_path).stem}"
        LOGGER.info(msg)

    def closeEvent(self, event: QCloseEvent) -> None:
        """Override the close event to cancel the worker."""
        if self._worker is not None:
            self._worker.quit()
        super().closeEvent(event)

    def _update_plate_viewer_analysis_path(self, path: str) -> None:
        """Update the analysis path of the plate viewer."""
        if self._plate_viewer is not None:
            self._plate_viewer._analysis_files_path = path

    # def _update_plate_viewer_analysis_path(self, path: str) -> None:
    #     """Update the analysis path of the plate viewer."""
    #     if (analysis_path := Path(path)).is_dir() and self._plate_viewer is not None:
    #         self._plate_viewer._analysis_files_path = analysis_path
    #         self._plate_viewer._load_data_from_json(analysis_path)

    def _on_activity_changed(self, text: str) -> None:
        """Show or hide the stimulated area path widget."""
        (
            self._stimulation_area_path.show()
            if text == EVOKED
            else self._stimulation_area_path.hide()
        )

    def _reset_progress_bar(self) -> None:
        """Reset the progress bar and elapsed time label."""
        self._progress_bar.reset()
        self._progress_bar.setValue(0)
        self._progress_pos_label.setText("[0/0]")
        self._elapsed_time_label.setText("00:00:00")

    def _enable(self, enable: bool) -> None:
        """Enable or disable the widgets."""
        self._cancel_waiting_bar.setEnabled(True)
        self._pos_le.setEnabled(enable)
        self._stimulation_area_path.setEnabled(enable)
        self._experiment_type_combo.setEnabled(enable)
        self._analysis_path.setEnabled(enable)
        self._run_btn.setEnabled(enable)
        if self._plate_viewer is None:
            return
        self._plate_viewer._plate_map_group.setEnabled(enable)
        self._plate_viewer._segmentation_wdg.setEnabled(enable)

    def _prepare_for_running(self) -> list[int] | None:
        """Prepare the widget for running.

        Returns the number of positions to analyze or None if an error occurred.
        """
        if self._worker is not None and self._worker.is_running:
            return None

        if not self._validate_input_data():
            return None

        if self._plate_viewer and not self._validate_plate_map():
            return None

        if not (analysis_path := self._get_valid_output_path()):
            return None

        if self._is_stimulated() and not self._prepare_stimulation_mask(analysis_path):
            return None

        self._min_peaks_height = self._min_peaks_height_spin.value()

        return self._get_positions_to_analyze()

    def _is_stimulated(self) -> bool:
        """Return True if the activity type is evoked."""
        activity_type = self._experiment_type_combo.currentText()
        return activity_type == EVOKED  # type: ignore

    def _validate_input_data(self) -> bool:
        """Check if required input data is available."""
        if self._data is None or self._labels_path is None:
            self._show_and_log_error("No data or labels path provided!")
            return False

        if self._data.sequence is None:
            self._show_and_log_error("No useq.MDAsequence found!")
            return False

        return True

    def _validate_plate_map(self) -> bool:
        """Validate plate map settings and prompt the user if needed."""
        if self._plate_viewer is None:
            return False

        tr_map = self._plate_viewer._plate_map_treatment.value()
        gen_map = self._plate_viewer._plate_map_genotype.value()

        if not gen_map and not tr_map:
            msg = "The Plate Map is not set!\n\nDo you want to continue?"
            return self._plate_map_msgbox(msg) == QMessageBox.StandardButton.Yes  # type: ignore

        if (gen_map and not tr_map) or not gen_map:
            map_type = "Genotype" if gen_map else "Treatment"
            msg = (
                f"Only the '{map_type}' Plate Map is set!\n\n"
                "Do you want to continue without both the Plate Maps?"
            )
            return self._plate_map_msgbox(msg) == QMessageBox.StandardButton.Yes  # type: ignore

        return True

    def _get_valid_output_path(self) -> Path | None:
        """Validate and return the output path."""
        if path := self._analysis_path.value():
            analysis_path = Path(path)
            if not analysis_path.is_dir():
                self._show_and_log_error("Output Path is not a directory!")
                return None
            return analysis_path

        self._show_and_log_error("No Output Path provided!")
        return None

    def _prepare_stimulation_mask(self, analysis_path: Path) -> bool:
        """Generate the stimulation mask if the experiment involves evoked activity."""
        if stim_area_file := self._stimulation_area_path.value():
            self._stimulated_area_mask = create_stimulation_mask(stim_area_file)
            stim_mask_path = analysis_path / STIMULATION_MASK
            tifffile.imwrite(str(stim_mask_path), self._stimulated_area_mask)
            LOGGER.info("Stimulated Area Mask saved at: %s", analysis_path)
            return True

        self._stimulated_area_mask = None
        self._show_and_log_error("No Stimulated Area File Provided!")
        return False

    def _get_positions_to_analyze(self) -> list[int] | None:
        """Get the positions to analyze."""
        if self._data is None or (sequence := self._data.sequence) is None:
            return None

        if not self._pos_le.text():
            positions = [
                i
                for i, p in enumerate(sequence.stage_positions)
                if self._get_labels_file(
                    f"{p.name or f'pos_{str(i).zfill(4)}'}_p{i}.tif"
                )
            ]
        else:
            positions = parse_lineedit_text(self._pos_le.text())
            if not positions:
                self._show_and_log_error("Invalid Positions provided!")
                return None
            if max(positions) >= len(sequence.stage_positions):
                self._show_and_log_error("Input Positions out of range!")
                return None

        LOGGER.info("Positions to analyze: %s", positions)
        return positions

    def _show_and_log_error(self, msg: str) -> None:
        """Log and display an error message."""
        LOGGER.error(msg)
        show_error_dialog(self, msg)

    def _plate_map_msgbox(self, msg: str) -> Any:
        """Show a message box to ask the user if wants to overwrite the labels."""
        msg_box = QMessageBox()
        msg_box.setIcon(QMessageBox.Icon.Question)
        msg_box.setText(msg)
        msg_box.setWindowTitle("Plate Map")
        msg_box.setStandardButtons(
            QMessageBox.StandardButton.Yes | QMessageBox.StandardButton.No
        )
        msg_box.setDefaultButton(QMessageBox.StandardButton.No)
        return msg_box.exec()

    def _on_worker_finished(self) -> None:
        """Called when the extraction is finished."""
        LOGGER.info("Extraction of traces finished.")

        self._enable(True)

        self._elapsed_timer.stop()
        self._cancel_waiting_bar.stop()

        # update the analysis data of the plate viewer
        if self._plate_viewer is not None:
            self._plate_viewer._analysis_data = self._analysis_data
            self._plate_viewer._analysis_files_path = self._analysis_path.value()

<<<<<<< HEAD
        # save the analysis data to a JSON file
        data_to_csv(
            self._analysis_data,
            self._plate_map_data,
            self._is_stimulated(),
            self._analysis_path.value(),
        )
=======
            # update the graphs with the new data
            if self._plate_viewer._tab.currentIndex() == 1:
                self._plate_viewer._on_tab_changed(1)
                for gh in self._plate_viewer.SW_GRAPHS:
                    gh._on_combo_changed(gh._combo.currentText())
>>>>>>> 05e9e071

        # show a message box if there are failed labels
        if self._failed_labels:
            msg = (
                "The following labels were not found during the analysis:\n\n"
                + "\n".join(self._failed_labels)
            )
            self._show_and_log_error(msg)

    def _on_worker_errored(self) -> None:
        """Called when the worker encounters an error."""
        LOGGER.info("Extraction of traces terminated with an error.")
        self._enable(True)
        self._elapsed_timer.stop()
        self._cancel_waiting_bar.stop()

    def _update_progress_label(self, time_str: str) -> None:
        """Update the progress label with elapsed time."""
        self._elapsed_time_label.setText(time_str)

    def _update_progress_bar(self) -> None:
        """Update the progress bar value."""
        if self._check_for_abort_requested():
            return
        value = self._progress_bar.value() + 1
        self._progress_bar.setValue(value)
        self._progress_pos_label.setText(f"[{value}/{self._progress_bar.maximum()}]")

    def _get_labels_file(self, label_name: str) -> str | None:
        """Get the labels file for the given name."""
        if self._labels_path is None:
            return None
        for label_file in Path(self._labels_path).glob("*.tif"):
            if label_file.name.endswith(label_name):
                return str(label_file)
        return None

    def _check_for_abort_requested(self) -> bool:
        return bool(self._worker is not None and self._worker.abort_requested)

    def _save_plate_map(self, path: Path, data: list[PlateMapData]) -> None:
        """Save the plate map data to a JSON file."""
        with path.open("w") as f:
            json.dump(data, f, indent=2)

    def _handle_plate_map(self) -> None:
        if self._plate_viewer is None:
            return

        condition_1_plate_map = self._plate_viewer._plate_map_genotype.value()
        conition_2_plate_map = self._plate_viewer._plate_map_treatment.value()

        # save plate map
        LOGGER.info("Saving Plate Maps.")
        if condition_1_plate_map:
            path = Path(self._analysis_path.value()) / GENOTYPE_MAP
            self._save_plate_map(path, self._plate_viewer._plate_map_genotype.value())
        if conition_2_plate_map:
            path = Path(self._analysis_path.value()) / TREATMENT_MAP
            self._save_plate_map(path, self._plate_viewer._plate_map_treatment.value())

        # update the stored _plate_map_data dict so we have the condition for each well
        # name as the key. e.g.:
        # {"A1": {"condition_1": "condition_1", "condition_2": "condition_2"}}
        self._plate_map_data.clear()
        for data in condition_1_plate_map:
            self._plate_map_data[data.name] = {COND1: data.condition[0]}

        for data in conition_2_plate_map:
            if data.name in self._plate_map_data:
                self._plate_map_data[data.name][COND2] = data.condition[0]
            else:
                self._plate_map_data[data.name] = {COND2: data.condition[0]}

    def _extract_traces_data(self, positions: list[int]) -> Generator[str, None, None]:
        """Extract the roi traces in multiple threads."""
        LOGGER.info("Starting traces extraction...")

        # save plate maps and update the stored _plate_map_data dict
        self._handle_plate_map()

        cpu_count = os.cpu_count() or 1
        cpu_count = max(1, cpu_count - 2)  # leave a couple of cores for the system
        pos = len(positions)
        chunk_size = max(1, pos // cpu_count)

        LOGGER.info("CPU count: %s", cpu_count)
        LOGGER.info("Chunk size: %s", chunk_size)

        try:
            with ThreadPoolExecutor(max_workers=cpu_count) as executor:
                futures = [
                    executor.submit(
                        self._extract_trace_data_for_chunk,
                        positions,
                        start,
                        min(start + chunk_size, pos),
                    )
                    for start in range(0, pos, chunk_size)
                ]

                for idx, future in enumerate(as_completed(futures)):
                    if self._check_for_abort_requested():
                        LOGGER.info("Abort requested, cancelling all futures...")
                        for f in futures:
                            f.cancel()
                        break
                    try:
                        future.result()
                        LOGGER.info(f"Chunk {idx + 1} completed.")
                    except Exception as e:
                        yield f"An error occurred in a chunk: {e}"
                        break

            LOGGER.info("All tasks completed.")

        except Exception as e:
            yield f"An error occurred: {e}"

    def _extract_trace_data_for_chunk(
        self, positions: list[int], start: int, end: int
    ) -> None:
        """Extract the roi traces for the given chunk."""
        for p in range(start, end):
            if self._check_for_abort_requested():
                break
            self._extract_trace_data_per_position(positions[p])

    def _extract_trace_data_per_position(self, p: int) -> None:
        """Extract the roi traces for the given position."""
        if self._data is None or self._check_for_abort_requested():
            return

        # get the data and metadata for the position
        data, meta = self._data.isel(p=p, metadata=True)

        # the "Event" key was used in the old metadata format
        event_key = "mda_event" if "mda_event" in meta[0] else "Event"

        # get the fov_name name from metadata
        fov_name = self._get_fov_name(event_key, meta, p)

        # create the dict for the fov if it does not exist
        if fov_name not in self._analysis_data:
            self._analysis_data[fov_name] = {}
        # get the labels file for the position
        labels_path = self._get_labels_file_for_position(fov_name, p)
        if labels_path is None:
            return

        # open the labels file and create masks for each label
        labels = tifffile.imread(labels_path)
        labels_masks = self._create_label_masks_dict(labels)
        sequence = cast(useq.MDASequence, self._data.sequence)

        # get the elapsed time from the metadata to calculate the total time in seconds
        elapsed_time_list = self.get_elapsed_time_list(meta)

        # get the exposure time from the metadata
        exp_time = meta[0][event_key].get("exposure", 0.0)

        # get timepoints
        timepoints = sequence.sizes["t"]

        # get the total time in seconds for the recording
        tot_time_sec = self._calculate_total_time(
            elapsed_time_list, exp_time, timepoints
        )

        # check if it is an evoked activity experiment
        stimulated = self._is_stimulated()

        LOGGER.info(f"Extracting Traces from Well {fov_name}.")
        for label_value, label_mask in tqdm(
            labels_masks.items(), desc=f"Extracting Traces from Well {fov_name}"
        ):
            if self._check_for_abort_requested():
                break

            # extract the data
            self._process_roi_trace(
                data,
                meta,
                fov_name,
                label_value,
                label_mask,
                timepoints,
                exp_time,
                tot_time_sec,
                stimulated,
                elapsed_time_list,
            )

        # save the analysis data for the well
        self._save_analysis_data(fov_name)

        # update the progress bar
        self.progress_bar_updated.emit()

    def _get_fov_name(self, event_key: str, meta: list[dict], p: int) -> str:
        """Retrieve the fov name from metadata."""
        # the "Event" key was used in the old metadata format
        pos_name = meta[0].get(event_key, {}).get("pos_name", f"pos_{str(p).zfill(4)}")
        return f"{pos_name}_p{p}"

    def _get_labels_file_for_position(self, fov: str, p: int) -> str | None:
        """Retrieve the labels file for the given position."""
        # if the fov name does not end with "_p{p}", add it
        labels_name = f"{fov}.tif" if fov.endswith(f"_p{p}") else f"{fov}_p{p}.tif"
        labels_path = self._get_labels_file(labels_name)
        if labels_path is None:
            self._failed_labels.append(labels_name)
            LOGGER.error("No labels found for %s!", labels_name)
            print(f"No labels found for {labels_name}!")
        return labels_path

    def _create_label_masks_dict(self, labels: np.ndarray) -> dict:
        """Create masks for each label in the labels image."""
        # get the range of labels and remove the background (0)
        labels_range = np.unique(labels[labels != 0])
        return {label_value: (labels == label_value) for label_value in labels_range}

    def _calculate_total_time(
        self,
        elapsed_time_list: list[float],
        exp_time: float,
        timepoints: int,
    ) -> float:
        """Calculate total time in seconds for the recording."""
        # if the len of elapsed time is not equal to the number of timepoints,
        # use exposure time and the number of timepoints to calculate tot_time_sec
        if len(elapsed_time_list) != timepoints:
            tot_time_sec = exp_time * timepoints / 1000
        # otherwise, calculate the total time in seconds using the elapsed time.
        # NOTE: adding the exposure time to consider the first frame
        else:
            tot_time_sec = (
                elapsed_time_list[-1] - elapsed_time_list[0] + exp_time
            ) / 1000
        return tot_time_sec

    def get_elapsed_time_list(self, meta: list[dict]) -> list[float]:
        elapsed_time_list: list[float] = []
        # get the elapsed time for each timepoint to calculate tot_time_sec
        if (cam_key := CAMERA_KEY) in meta[0]:  # new metadata format
            for m in meta:
                et = m[cam_key].get(ELAPSED_TIME_KEY)
                if et is not None:
                    elapsed_time_list.append(float(et))
        else:  # old metadata format
            for m in meta:
                et = m.get(ELAPSED_TIME_KEY)
                if et is not None:
                    elapsed_time_list.append(float(et))
        return elapsed_time_list

    def _process_roi_trace(
        self,
        data: np.ndarray,
        meta: list[dict],
        fov_name: str,
        label_value: int,
        label_mask: np.ndarray,
        timepoints: int,
        exp_time: float,
        tot_time_sec: float,
        stimulated: bool,
        elapsed_time_list: list[float],
    ) -> None:
        """Process individual ROI traces."""
        # calculate the mean trace for the roi
        masked_data = data[:, label_mask]

        # get the size of the roi in µm or px if µm is not available
        roi_size_pixel = masked_data.shape[1]  # area
        px_size = meta[0].get("PixelSizeUm", None)
        # calculate the size of the roi in µm if px_size is available or not 0,
        # otherwise use the size is in pixels
        roi_size = roi_size_pixel * px_size if px_size else roi_size_pixel

        # exclude small rois, might not be necessary if trained cellpose performs
        # better
        if px_size and roi_size < EXCLUDE_AREA_SIZE_THRESHOLD:
            return

        # check if the roi is stimulated
        roi_stimulation_overlap_ratio = 0.0
        if stimulated and self._stimulated_area_mask is not None:
            roi_stimulation_overlap_ratio = get_overlap_roi_with_stimulated_area(
                self._stimulated_area_mask, label_mask
            )

        # compute the mean for each frame
        roi_trace: np.ndarray = masked_data.mean(axis=1)

        # calculate the dff of the roi trace
        dff: np.ndarray = calculate_dff(roi_trace, window=10, plot=False)

        # deconvolve the dff trace
        dec_dff, spikes, _, _, _ = deconvolve(dff, penalty=1)

        # Get the prominence to find peaks in the deconvolved trace
        # -	Step 1: np.median(dff) -> The median of the dataset dff is computed. The
        # median is the “middle” value of the dataset when sorted, which is robust
        # to outliers (unlike the mean).
        # -	Step 2: np.abs(dff - np.median(dff)) -> The absolute deviation of each
        # value in dff from the median is calculated. This measures how far each
        # value is from the central point (the median).
        # -	Step 3: np.median(...) -> The median of the absolute deviations is
        # computed. This gives the Median Absolute Deviation (MAD), which is a
        # robust measure of the spread of the data. Unlike standard deviation, the
        # MAD is not influenced by extreme outliers.
        # -	Step 4: Division by 0.6745 -> The constant 0.6745 rescales the MAD to
        # make it comparable to the standard deviation if the data follows a normal
        # (Gaussian) distribution. Specifically: for a normal distribution,
        # MAD ≈ 0.6745 * standard deviation. Dividing by 0.6745 converts the MAD
        # into an estimate of the standard deviation.
        noise_level_dec_dff = np.median(np.abs(dec_dff - np.median(dec_dff))) / 0.6745
        peaks_prominence_dec_dff = noise_level_dec_dff  # * 2

        # find peaks in the deconvolved trace
        peaks_dec_dff, _ = find_peaks(
            dec_dff, prominence=peaks_prominence_dec_dff, height=self._min_peaks_height
        )

        # get the amplitudes of the peaks in the dec_dff trace
        peaks_amplitudes_dec_dff = [dec_dff[p] for p in peaks_dec_dff]

        # calculate the frequency of the peaks in the dec_dff trace
        frequency = len(peaks_dec_dff) / tot_time_sec if tot_time_sec else None

        # get the conditions for the well
        condition_1, condition_2 = self._get_conditions(fov_name)

        instantaneous_phase = (
            get_linear_phase(timepoints, peaks_dec_dff)
            if len(peaks_dec_dff) > 0
            else None
        )

        # if the elapsed time is not available or for any reason is different from
        # the number of timepoints, set it as list of timepoints every exp_time
        if len(elapsed_time_list) != timepoints:
            elapsed_time_list = [i * exp_time for i in range(timepoints)]

        # calculate the inter-event interval (IEI) of the peaks in the dec_dff trace
        iei = get_iei(peaks_dec_dff, elapsed_time_list)

        # store the data to the analysis dict as ROIData
        self._analysis_data[fov_name][str(label_value)] = ROIData(
            well_fov_position=fov_name,
            raw_trace=roi_trace.tolist(),  # type: ignore
            dff=dff.tolist(),  # type: ignore
            dec_dff=dec_dff.tolist(),
            peaks_dec_dff=peaks_dec_dff.tolist(),
            peaks_amplitudes_dec_dff=peaks_amplitudes_dec_dff,
            peaks_prominence_dec_dff=peaks_prominence_dec_dff,
            dec_dff_frequency=frequency or None,
            inferred_spikes=spikes.tolist(),
            cell_size=roi_size,
            cell_size_units="µm" if px_size is not None else "pixel",
            condition_1=condition_1,
            condition_2=condition_2,
            total_recording_time_in_sec=tot_time_sec,
            active=len(peaks_dec_dff) > 0,
            instantaneous_phase=instantaneous_phase,
            iei=iei,
            stimulated=roi_stimulation_overlap_ratio > STIMULATION_AREA_THRESHOLD,
        )

    def _get_conditions(self, pos_name: str) -> tuple[str | None, str | None]:
        """Get the conditions for the well if any."""
        condition_1 = condition_2 = None
        if self._plate_map_data:
            well_name = pos_name.split("_")[0]
            if well_name in self._plate_map_data:
                condition_1 = self._plate_map_data[well_name].get(COND1)
                condition_2 = self._plate_map_data[well_name].get(COND2)
            else:
                condition_1 = condition_2 = None
        return condition_1, condition_2

    def _save_analysis_data(self, pos_name: str) -> None:
        """Save analysis data to a JSON file."""
        LOGGER.info("Saving JSON file for Well %s.", pos_name)
        path = Path(self._analysis_path.value()) / f"{pos_name}.json"
        with path.open("w") as f:
            json.dump(
                self._analysis_data[pos_name],
                f,
                default=lambda o: asdict(o) if isinstance(o, ROIData) else o,
                indent=2,
            )<|MERGE_RESOLUTION|>--- conflicted
+++ resolved
@@ -542,7 +542,12 @@
             self._plate_viewer._analysis_data = self._analysis_data
             self._plate_viewer._analysis_files_path = self._analysis_path.value()
 
-<<<<<<< HEAD
+            # update the graphs with the new data
+            if self._plate_viewer._tab.currentIndex() == 1:
+                self._plate_viewer._on_tab_changed(1)
+                for gh in self._plate_viewer.SW_GRAPHS:
+                    gh._on_combo_changed(gh._combo.currentText())
+
         # save the analysis data to a JSON file
         data_to_csv(
             self._analysis_data,
@@ -550,13 +555,6 @@
             self._is_stimulated(),
             self._analysis_path.value(),
         )
-=======
-            # update the graphs with the new data
-            if self._plate_viewer._tab.currentIndex() == 1:
-                self._plate_viewer._on_tab_changed(1)
-                for gh in self._plate_viewer.SW_GRAPHS:
-                    gh._on_combo_changed(gh._combo.currentText())
->>>>>>> 05e9e071
 
         # show a message box if there are failed labels
         if self._failed_labels:
