from __future__ import annotations

import json
import re
from pathlib import Path
from typing import TYPE_CHECKING, cast

import numpy as np
from sympy import im
import tifffile
import useq
from fonticon_mdi6 import MDI6
from ndv import NDViewer
from pydantic import ValidationError
from pymmcore_widgets.useq_widgets._mda_sequence import PYMMCW_METADATA_KEY
from pymmcore_widgets.useq_widgets._well_plate_widget import (
    DATA_POSITION,
    WellPlateView,
)
from qtpy.QtCore import Qt
from qtpy.QtGui import QAction, QIcon
from qtpy.QtWidgets import (
    QAbstractGraphicsShapeItem,
    QGridLayout,
    QGroupBox,
    QMainWindow,
    QMenuBar,
    QScrollArea,
    QSplitter,
    QTabWidget,
    QVBoxLayout,
    QWidget,
)
from superqt.fonticon import icon
from superqt.utils import create_worker
from tqdm import tqdm

from micromanager_gui._widgets._mda_widget._save_widget import (
    OME_ZARR,
    WRITERS,
    ZARR_TESNSORSTORE,
)
from micromanager_gui.readers import OMEZarrReader, TensorstoreZarrReader

from ._analysis import EVOKED, _AnalyseCalciumTraces
from ._fov_table import WellInfo, _FOVTable
from ._graph_widgets import _MultilWellGraphWidget, _SingleWellGraphWidget
from ._image_viewer import _ImageViewer
from ._init_dialog import _InitDialog
from ._logger import LOGGER
from ._old_plate_model import OldPlate
from ._plate_plan_wizard import PlatePlanWizard
from ._save_as_widgets import _SaveAsCSV, _SaveAsTiff
from ._segmentation import _CellposeSegmentation
<<<<<<< HEAD
from ._traces_extraction import _ExtractCalciumTraces
from ._to_csv import save_analysys_data_to_csv
=======
from ._to_csv import save_analysis_data_to_csv, save_trace_data_to_csv
>>>>>>> eabccfb4
from ._util import (
    EVENT_KEY,
    GENOTYPE_MAP,
    PLATE_PLAN,
    SETTINGS_PATH,
    TREATMENT_MAP,
    ROIData,
    _ProgressBarWidget,
    show_error_dialog,
)

if TYPE_CHECKING:
    from collections.abc import Generator

HCS = "hcs"
UNSELECTABLE_COLOR = "#404040"
TS = WRITERS[ZARR_TESNSORSTORE][0]
ZR = WRITERS[OME_ZARR][0]
DEFAULT_PLATE_PLAN = useq.WellPlatePlan(
    plate=useq.WellPlate.from_str("coverslip-18mm-square"),
    a1_center_xy=(0.0, 0.0),
    selected_wells=((0,), (0,)),
)


class PlateViewer(QMainWindow):
    """A widget for displaying a plate preview."""

    def __init__(
        self,
        parent: QWidget | None = None,
        *,
        labels_directory: str | None = None,
        analysis_directory: str | None = None,
    ) -> None:
        super().__init__(parent)

        self.setWindowTitle("Plate Viewer")
        self.setWindowIcon(QIcon(icon(MDI6.view_comfy, color="#00FF00")))

        # add central widget
        self._central_widget = QWidget(self)
        self._central_widget_layout = QVBoxLayout(self._central_widget)
        self._central_widget_layout.setContentsMargins(10, 10, 10, 10)
        self.setCentralWidget(self._central_widget)

        self._data: TensorstoreZarrReader | OMEZarrReader | None = None
        self._labels_path = labels_directory
        self._analysis_path = analysis_directory

        self._analysis_data: dict[str, dict[str, ROIData]] = {}

        self._plate_plan_wizard = PlatePlanWizard(self)
        self._plate_plan_wizard.hide()
        self._default_plate_plan: bool = False

        # add menu bar
        self.menu_bar = QMenuBar(self)
        self.file_menu = self.menu_bar.addMenu("File")
        open_action = QAction("Load Data and Set Directories...", self)
        open_action.setToolTip(
            "Load a zarr datastore and directories for labels and analysis data."
        )
        open_action.triggered.connect(self._show_data_input_dialog)
        save_as_tiff_action = QAction("Save Data as Tiff...", self)
        save_as_tiff_action.triggered.connect(self._show_save_as_tiff_dialog)
        save_as_csv_action = QAction("Save Analysis Data as CSV...", self)
        save_as_csv_action.triggered.connect(self._show_save_as_csv_dialog)
        self.file_menu.addAction(open_action)
        self.file_menu.addAction(save_as_tiff_action)
        self.file_menu.addAction(save_as_csv_action)
        self.setMenuBar(self.menu_bar)

        # scene and view for the plate map
        self._plate_view = WellPlateView()
        self._plate_view.setDragMode(WellPlateView.DragMode.NoDrag)
        self._plate_view.setSelectionMode(WellPlateView.SelectionMode.SingleSelection)

        # table for the fields of view
        self._fov_table = _FOVTable(self)
        self._fov_table.itemSelectionChanged.connect(
            self._on_fov_table_selection_changed
        )
        self._fov_table.doubleClicked.connect(self._on_fov_double_click)

        # image viewer
        self._image_viewer = _ImageViewer(self)
        self._image_viewer.valueChanged.connect(self._update_graphs_with_roi)

        # left widgets -------------------------------------------------
        left_group = QGroupBox()
        left_layout = QVBoxLayout(left_group)
        left_layout.setContentsMargins(10, 10, 10, 10)
        left_layout.setSpacing(5)
        left_layout.addWidget(self._plate_view)
        left_layout.addWidget(self._fov_table)

        # splitter for the plate map and the fov table
        self.splitter_top_left = QSplitter(
            parent=self, orientation=Qt.Orientation.Vertical
        )
        self.splitter_top_left.setContentsMargins(0, 0, 0, 0)
        self.splitter_top_left.setChildrenCollapsible(False)
        self.splitter_top_left.addWidget(self._plate_view)
        self.splitter_top_left.addWidget(self._fov_table)
        top_left_group = QGroupBox()
        top_left_layout = QVBoxLayout(top_left_group)
        top_left_layout.setContentsMargins(10, 10, 10, 10)
        top_left_layout.addWidget(self.splitter_top_left)

        # splitter for the plate map/fov table and the image viewer
        self.splitter_bottom_left = QSplitter(
            parent=self, orientation=Qt.Orientation.Vertical
        )
        self.splitter_bottom_left.setContentsMargins(0, 0, 0, 0)
        self.splitter_bottom_left.setChildrenCollapsible(False)
        self.splitter_bottom_left.addWidget(top_left_group)
        self.splitter_bottom_left.addWidget(self._image_viewer)

        # right widgets --------------------------------------------------

        # tab widget
        self._tab = QTabWidget(self)
        self._tab.currentChanged.connect(self._on_tab_changed)

        # analysis tab
        self._analysis_tab = QWidget()
        self._tab.addTab(self._analysis_tab, "Analysis Tab")

        # Create a scroll area for the analysis tab
        scroll_area = QScrollArea()
        scroll_area.setWidgetResizable(True)
        scroll_area.setVerticalScrollBarPolicy(Qt.ScrollBarPolicy.ScrollBarAsNeeded)
        scroll_area.setHorizontalScrollBarPolicy(Qt.ScrollBarPolicy.ScrollBarAsNeeded)

        # Create a widget to hold the analysis content
        analysis_content_widget = QWidget()
        scroll_area.setWidget(analysis_content_widget)

        # Set up the main layout for the analysis tab
        analysis_tab_layout = QVBoxLayout(self._analysis_tab)
        analysis_tab_layout.setContentsMargins(0, 0, 0, 0)
        analysis_tab_layout.addWidget(scroll_area)

        self._segmentation_wdg = _CellposeSegmentation(self)
        self._segmentation_wdg.segmentationFinished.connect(
            self._on_fov_table_selection_changed
        )

        self._analysis_wdg = _AnalyseCalciumTraces(self)

<<<<<<< HEAD
        self._trace_extraction_wdg = _ExtractCalciumTraces(self)

        analysis_layout = QVBoxLayout(self._analysis_tab)
=======
        # Layout for the scrollable content
        analysis_layout = QVBoxLayout(analysis_content_widget)
>>>>>>> eabccfb4
        analysis_layout.setContentsMargins(10, 10, 10, 10)
        analysis_layout.setSpacing(15)
        analysis_layout.addWidget(self._segmentation_wdg)
        analysis_layout.addWidget(self._analysis_wdg)
        analysis_layout.addWidget(self._trace_extraction_wdg)
        analysis_layout.addStretch(1)

        # single wells visualization tab
        self._single_well_vis_tab = QWidget()
        self._tab.addTab(self._single_well_vis_tab, "Single Wells Visualization Tab")
        single_well_vis_layout = QGridLayout(self._single_well_vis_tab)
        single_well_vis_layout.setContentsMargins(5, 5, 5, 5)
        single_well_vis_layout.setSpacing(5)

        self._single_well_graph_wdg_1 = _SingleWellGraphWidget(self)
        self._single_well_graph_wdg_2 = _SingleWellGraphWidget(self)
        self._single_well_graph_wdg_3 = _SingleWellGraphWidget(self)
        self._single_well_graph_wdg_4 = _SingleWellGraphWidget(self)
        single_well_vis_layout.addWidget(self._single_well_graph_wdg_1, 0, 0)
        single_well_vis_layout.addWidget(self._single_well_graph_wdg_2, 0, 1)
        single_well_vis_layout.addWidget(self._single_well_graph_wdg_3, 1, 0)
        single_well_vis_layout.addWidget(self._single_well_graph_wdg_4, 1, 1)

        self.SW_GRAPHS = [
            self._single_well_graph_wdg_1,
            self._single_well_graph_wdg_2,
            self._single_well_graph_wdg_3,
            self._single_well_graph_wdg_4,
        ]

        # connect the roiSelected signal from the graphs to the image viewer so we can
        # highlight the roi in the image viewer when a roi is selected in the graph
        for graph in self.SW_GRAPHS:
            graph.roiSelected.connect(self._highlight_roi)

        # multi wells visualization tab
        self._multi_well_vis_tab = QWidget()
        self._tab.addTab(self._multi_well_vis_tab, "Multi Wells Visualization Tab")
        multi_well_layout = QGridLayout(self._multi_well_vis_tab)
        multi_well_layout.setContentsMargins(5, 5, 5, 5)
        multi_well_layout.setSpacing(5)

        self._multi_well_graph_wdg_1 = _MultilWellGraphWidget(self)
        multi_well_layout.addWidget(self._multi_well_graph_wdg_1, 0, 0)

        self.MW_GRAPHS = [self._multi_well_graph_wdg_1]

        # splitter between the plate map/fov table/image viewer and the graphs
        self.main_splitter = QSplitter(self)
        self.main_splitter.setContentsMargins(0, 0, 0, 0)
        self.main_splitter.setChildrenCollapsible(False)
        self.main_splitter.addWidget(self.splitter_bottom_left)
        self.main_splitter.addWidget(self._tab)

        # add widgets to central widget
        self._central_widget_layout.addWidget(self.main_splitter)

        self._plate_view.selectionChanged.connect(self._on_scene_well_changed)

        self._loading_bar = _ProgressBarWidget(self)

        self.showMaximized()

        self._set_splitter_sizes()

        # TO REMOVE, IT IS ONLY TO TEST________________________________________________
        # fmt off
        data = "tests/test_plate_viewer/data/evoked/evk.tensorstore.zarr"
        self._pv_labels_path = "tests/test_plate_viewer/data/evoked/evk_labels"
        self._pv_analysis_path = "tests/test_plate_viewer/data/evoked/evk_analysis"
        self.initialize_widget(data, self._pv_labels_path, self._pv_analysis_path)

        data = "tests/test_plate_viewer/data/spontaneous/spont.tensorstore.zarr"
        self._labels_path = "tests/test_plate_viewer/data/spontaneous/spont_labels"
        # self._analysis_path = "tests/test_plate_viewer/data/spontaneous/spont_analysis"  # noqa: E501
        self._analysis_path = "/Users/fdrgsp/Desktop/t"
        self.initialize_widget(data, self._labels_path, self._analysis_path)
        # fmt: on
        # ____________________________________________________________________________

    @property
    def data(self) -> TensorstoreZarrReader | OMEZarrReader | None:
        return self._data

    @property
    def pv_labels_path(self) -> str | None:
        return self._labels_path

    @pv_labels_path.setter
    def pv_labels_path(self, value: str | None) -> None:
        self._labels_path = value
        self._segmentation_wdg.labels_path = value
        self._on_fov_table_selection_changed()

    @property
    def analysis_path(self) -> str | None:
        return self._analysis_path

    @analysis_path.setter
    def analysis_path(self, value: str) -> None:
        self._analysis_path = value
        self._analysis_wdg.analysis_path = value
        self._load_and_set_analysis_data(value)

    @property
    def analysis_data(self) -> dict[str, dict[str, ROIData]]:
        """Return the analysis data."""
        return self._analysis_data

    @analysis_data.setter
    def analysis_data(self, value: dict[str, dict[str, ROIData]]) -> None:
        """Set the analysis data."""
        self._analysis_data = value

    # PUBLIC METHODS-------------------------------------------------------------------

    def initialize_widget(
        self, datastore_path: str, labels_path: str = "", analysis_path: str = ""
    ) -> None:
        """Initialize the widget with given datastore, labels and analysis path."""
        # CLEARING---------------------------------------------------------------------

        self._clear_widget_before_initiialization()

        # DATASTORE--------------------------------------------------------------------

        # select which reader to use for the datastore
        if datastore_path.endswith(TS):
            # read tensorstore
            self._data = TensorstoreZarrReader(datastore_path)
        elif datastore_path.endswith(ZR):
            # read ome zarr
            self._data = OMEZarrReader(datastore_path)
        else:
            self._data = None
            show_error_dialog(
                self,
                f"Unsupported file format! Only {WRITERS[ZARR_TESNSORSTORE][0]} and"
                f" {WRITERS[OME_ZARR][0]} are supported.",
            )
            return

        self._data = cast((TensorstoreZarrReader | OMEZarrReader), self._data)
        if self._data.sequence is None:
            show_error_dialog(
                self,
                "useq.MDASequence not found! Cannot use the  `PlateViewer` without "
                "the useq.MDASequence in the datastore metadata!",
            )
            return

        # LOAD ANALYSIS DATA-----------------------------------------------------------

        self._analysis_path = analysis_path
        self._labels_path = labels_path

        # load analysis json file if the analysis path is set
        if self._analysis_path:
            self._load_and_set_analysis_data(self._analysis_path)

        # LOAD PLATE-------------------------------------------------------------------
        plate = self._load_plate_plan(self._data.sequence.stage_positions)

        # UPDATE SEGMENTATION AND ANALYSIS WIDGETS-------------------------------------
        self._set_widgets_data(plate)

    # WIDGET INITIALIZATION------------------------------------------------------------

    def _set_splitter_sizes(self) -> None:
        """Set the initial sizes for the splitters."""
        splitter_and_sizes = (
            (self.splitter_top_left, [0.73, 0.27]),
            (self.splitter_bottom_left, [0.50, 0.50]),
            (self.main_splitter, [0.30, 0.70]),
        )
        for splitter, sizes in splitter_and_sizes:
            total_size = splitter.size().width()
            splitter.setSizes([int(size * total_size) for size in sizes])

    # DATA INITIALIZATION--------------------------------------------------------------

    def _show_data_input_dialog(self) -> None:
        """Show dialog to select zarr datastore, segmentation and analysis path."""
        init_dialog = _InitDialog(
            self,
            datastore_path=(str(self._data.path) if self._data is not None else None),
            labels_path=self._labels_path,
            analysis_path=self._analysis_path,
        )
        init_dialog.resize(600, init_dialog.sizeHint().height())
        if init_dialog.exec():
            self.initialize_widget(*init_dialog.value())

    def _clear_widget_before_initiialization(self) -> None:
        """Clear the widget before initializing it with new data."""
        # clear the datastore
        self._data = None
        # clear fov table
        self._fov_table.clear()
        # clear scene
        self._plate_view.clear()
        # clear the image viewer cache
        self._image_viewer._viewer._contour_cache.clear()
        # clear the analysis data
        self._analysis_data.clear()
        # clear the segmentation widget
        self._segmentation_wdg.data = None
        self._segmentation_wdg.labels_path = None
        # clear the analysis widget data
        self._analysis_wdg.data = None
        self._analysis_wdg.analysis_data.clear()
        self._analysis_wdg.analysis_path = None
        self._analysis_wdg.stimulation_area_path = None
        # clear the plate map
        self._analysis_wdg._plate_map_genotype.clear()
        self._analysis_wdg._plate_map_treatment.clear()
        # no plate flag
        self._default_plate_plan = False

    def _load_and_set_analysis_data(self, path: str | Path) -> None:
        """Load the analysis data from the given JSON file."""
        if isinstance(path, str):
            path = Path(path)

        if not path.exists():
            show_error_dialog(
                self, f"Error while loading the file. Path {path} does not exist!"
            )
            return
        if not path.is_dir():
            show_error_dialog(
                self, f"Error while loading the file. Path {path} is not a directory!"
            )
            return

        # start the waiting progress bar
        self._init_loading_bar("Loading Analysis Data...")

        create_worker(
            self._load_and_set_data_from_json,
            path=path,
            _start_thread=True,
            _connect={
                "yielded": self._update_progress,
                "finished": self._on_loading_finished,
                "errored": self._on_loading_finished,
            },
        )

    def _on_loading_finished(self) -> None:
        """Called when the loading of the analysis data is finished."""
        self._loading_bar.hide()

    def _load_and_set_data_from_json(
        self, path: Path
    ) -> Generator[int | str, None, None]:
        """Load the analysis data from the given JSON file."""
        json_files = self._filter_data(list(path.glob("*.json")))
        self._loading_bar.setRange(0, len(json_files))
        try:
            # loop over the files in the directory
            for idx, f in enumerate(tqdm(json_files, desc="Loading Analysis Data")):
                LOGGER.debug(f"Loading file: {f}")
                yield idx + 1
                # get the name of the file without the extensions
                well = f.name.removesuffix(f.suffix)
                # create the dict for the well
                self._analysis_data[well] = {}
                # open the data for the well
                with open(f) as file:
                    data = {}
                    try:
                        data = cast(dict, json.load(file))
                    except json.JSONDecodeError as e:
                        msg = f"Error reading the analysis data: {e}"
                        LOGGER.error(msg)
                        yield msg  # for showing the error dialog
                        self._analysis_data = data
                    # if the data is empty, continue
                    if not data:
                        continue
                    # loop over the rois
                    for roi in data.keys():
                        if not roi.isdigit():
                            # this is the case of global data
                            # (e.g. cubic or linear global connectivity)
                            self._analysis_data[roi] = data[roi]
                            continue
                        # get the data for the roi
                        fov_data = cast(dict, data[roi])
                        # remove any key that is not in ROIData
                        for key in list(fov_data.keys()):
                            if key not in ROIData.__annotations__:
                                fov_data.pop(key)
                        # convert to a ROIData object and add store it in _analysis_data
                        self._analysis_data[well][roi] = ROIData(**fov_data)
        except Exception as e:
            msg = f"Error loading the analysis data: {e}"
            LOGGER.error(msg)
            yield msg  # for showing the error dialog
            self._analysis_data.clear()

    def _filter_data(self, path_list: list[Path]) -> list[Path]:
        filtered_paths: list[Path] = []

        # the json file names should be in the form A1_0000.json
        for f in path_list:
            if f.name in {
                GENOTYPE_MAP,
                TREATMENT_MAP,
                SETTINGS_PATH,
                f"{PLATE_PLAN}.json",  # for compatibility with old versions
            }:
                continue
            # skip hidden files
            if f.name.startswith("."):
                continue

            name_no_suffix = f.name.removesuffix(f.suffix)  # A1_0000 or A1_0000_p0
            split_name = name_no_suffix.split("_")  # ["A1","0000"]or["A1","0000","p0"]

            if len(split_name) == 2:
                well, fov = split_name
            elif len(split_name) == 3:
                well, fov, pos = split_name
            else:
                continue

            # validate well format, only letters and numbers
            if not re.match(r"^[a-zA-Z0-9]+$", well):
                continue

            # validate fov format, only numbers
            if len(split_name) == 3:
                if not fov.isdigit():
                    continue
                if not pos[1:].isdigit():
                    continue

            filtered_paths.append(f)

        return filtered_paths

    def _set_widgets_data(self, plate: useq.WellPlate | None) -> None:
        """Update the segmentation and analysis widgets data."""
        # set the segmentation widget data
        self._segmentation_wdg.data = self._data
        self._segmentation_wdg.labels_path = self._labels_path
        # set the analysis widget data
        self._analysis_wdg.data = self._data
        self._analysis_wdg.analysis_data = self._analysis_data
        self._analysis_wdg.analysis_path = self._analysis_path
        self._analysis_wdg.labels_path = self._labels_path
        self._analysis_wdg.update_widget_form_settings()
        # set the plate map
        self._analysis_wdg._load_plate_map(plate)
        # set the stimulation mask if it exists
        if self._analysis_wdg.analysis_path:
            # if a file namend "stimulation_mask.tif" exists in the analysis path
            stim_mask = Path(self._analysis_wdg.analysis_path) / "stimulation_mask.tif"
            if stim_mask.exists():
                self._analysis_wdg._experiment_type_combo.setCurrentText(EVOKED)
                self._analysis_wdg.stimulation_area_path = str(stim_mask)
        # set traces extraction widget data
        self._trace_extraction_wdg.data = self._data
        self._trace_extraction_wdg.analysis_data = self._analysis_data
        self._trace_extraction_wdg.labels_path = self._labels_path
        self._trace_extraction_wdg.analysis_path = self._analysis_path


    def _load_plate_plan(
        self, plate_plan: useq.WellPlatePlan | tuple[useq.Position, ...] | None = None
    ) -> useq.WellPlate | None:
        """Load the plate from the datastore."""
        if self._data is None or plate_plan is None:
            return None

        final_plate_plan: useq.WellPlatePlan | None = None
        # if already a WellPlatePlan, use it directly
        if isinstance(plate_plan, useq.WellPlatePlan):
            final_plate_plan = plate_plan
        else:
            # try to load from various sources
            final_plate_plan = self._resolve_plate_plan()
            # if is the default plate plan, set the no_plate flag
            if final_plate_plan == DEFAULT_PLATE_PLAN:
                self._default_plate_plan = True

            # save the resolved plate plan if we have an analysis path
            if final_plate_plan and self._analysis_path:
                self._save_plate_plan_json_settings(final_plate_plan)

        if final_plate_plan is None:
            return None

        plate = final_plate_plan.plate
        self._draw_plate_with_selection(plate, final_plate_plan)
        return plate

    def _resolve_plate_plan(self) -> useq.WellPlatePlan | None:
        """Resolve plate plan from various sources in order of preference."""
        # try loading from JSON file
        if plate_plan := self._load_plate_plan_from_json_settings():
            return plate_plan

        # try loading from old metadata
        if plate_plan := self._retrieve_plate_plan_from_old_metadata():
            return plate_plan

        # try using the wizard
        if self._plate_plan_wizard.exec():
            return self._plate_plan_wizard.value()

        # if no HCSWizard was used but single position list was created,
        # fallback to a default square coverslip plate plan
        self._default_plate_plan = True
        return DEFAULT_PLATE_PLAN

    def _load_plate_plan_from_json_settings(self) -> useq.WellPlatePlan | None:
        """Load plate plan from JSON file if it exists."""
        if not self._analysis_path:
            return None

        settings_json_file = Path(self._analysis_path) / SETTINGS_PATH
        if not settings_json_file.exists():
            return None

        try:
            with open(settings_json_file) as f:
                settings = cast(dict, json.load(f))
                pp = settings.get(PLATE_PLAN)
                return useq.WellPlatePlan.model_validate(pp) if pp else None
        except (json.JSONDecodeError, ValidationError) as e:
            LOGGER.warning(f"Failed to load plate plan from {settings_json_file}: {e}")
            return None

    def _save_plate_plan_json_settings(self, plate_plan: useq.WellPlatePlan) -> None:
        """Save plate plan to JSON file."""
        if not self._analysis_path:
            return
        try:
            settings_json_file = Path(self._analysis_path) / SETTINGS_PATH

            # Read existing settings if file exists
            settings = {}
            if settings_json_file.exists():
                with open(settings_json_file) as f:
                    settings = json.load(f)

            # Update the plate plan
            settings[PLATE_PLAN] = plate_plan.model_dump()

            # Write back the complete settings
            with open(settings_json_file, "w") as f:
                json.dump(settings, f, indent=4)
        except OSError as e:
            LOGGER.error(f"Failed to save plate plan: {e}")

    def _draw_plate_with_selection(
        self, plate: useq.WellPlate, plate_plan: useq.WellPlatePlan
    ) -> None:
        """Draw the plate and disable non-selected wells."""
        self._plate_view.drawPlate(plate)

        wells = self._plate_view._well_items
        selected_indices = {
            tuple(plate_plan.selected_well_indices[i])
            for i in range(len(plate_plan.selected_well_indices))
        }

        for r, c in wells.keys():
            if (r, c) not in selected_indices:
                self._plate_view.setWellColor(r, c, UNSELECTABLE_COLOR)

    def _retrieve_plate_plan_from_old_metadata(self) -> useq.WellPlatePlan | None:
        """Retrieve the plate plan from the old metadata version."""
        if self._data is None:
            return None

        if self._data.sequence is None:
            return None

        meta = cast(dict, self._data.sequence.metadata.get(PYMMCW_METADATA_KEY, {}))

        plate_plan: useq.WellPlatePlan | None = None

        try:
            # in the old version the HCS metadata was in the root of the metadata
            if old_hcs_meta := meta.get(HCS, {}):
                old_plate = old_hcs_meta.get("plate")
                if not old_plate:
                    return None

                old_plate = (
                    old_plate
                    if isinstance(old_plate, OldPlate)
                    else OldPlate(**old_plate)
                )

                # old plate to new useq.WellPlate
                plate = useq.WellPlate(
                    name=old_plate.id,
                    rows=old_plate.rows,
                    columns=old_plate.columns,
                    well_spacing=(old_plate.well_spacing_x, old_plate.well_spacing_y),
                    well_size=(old_plate.well_size_x, old_plate.well_size_y),
                    circular_wells=old_plate.circular,
                )

                # old_meta should be like this:
                # plate: OldPlate] = None
                # wells: list[Well] = None
                # name: str
                # row: int
                # column: int
                # calibration: CalibrationData = None
                # plate: OldPlatePlate] = None
                # well_A1_center: tuple[float, float] = None
                # rotation_matrix: list[list[float]] = None
                # calibration_positions_a1: list[tuple[float, float]] = None
                # calibration_positions_an: list[tuple[float, float]] = None
                # positions: list[Position] = None

                # group the selected wells by row and column
                selected_wells = tuple(
                    zip(
                        *(
                            (well["row"], well["column"])
                            for well in old_hcs_meta.get("wells", [])
                        )
                    )
                )
                # create useq plate plan
                plate_plan = useq.WellPlatePlan(
                    plate=plate,
                    a1_center_xy=old_hcs_meta["calibration"]["well_A1_center"],
                    selected_wells=cast(
                        tuple[tuple[int, int], tuple[int, int]], selected_wells
                    ),
                )
            return plate_plan

        except Exception as e:
            show_error_dialog(self, "Cannot find the plate plan in the metadata!")
            LOGGER.error(f"Error retrieving the plate plan: {e}")
            return None

    # ---------------------WIDGETS------------------------------------

    def _init_loading_bar(self, text: str) -> None:
        """Reset the loading bar."""
        self._loading_bar.setEnabled(True)
        self._loading_bar.setText(text)
        self._loading_bar.setValue(0)
        self._loading_bar.showPercentage(True)
        self._loading_bar.show()

    def _update_graphs_with_roi(self, roi: int) -> None:
        """Update the graphs with the given roi.

        This function is called when a roi is selected in the image viewer and will
        update the graphs with the traces of the selected roi.
        """
        # get the current tab index
        idx = self._tab.currentIndex()
        if idx == 0:
            return
        for graph in self.SW_GRAPHS:
            if graph._combo.currentText() == "None":
                continue
            graph._choose_dysplayed_traces.setChecked(True)
            graph._choose_dysplayed_traces._roi_le.setText(str(roi))
            graph._choose_dysplayed_traces._update()

    def _on_tab_changed(self, idx: int) -> None:
        """Update the graph combo boxes when the tab is changed."""
        # skip if the tab is the analysis tab
        if idx == 0:
            return

        # if single wells tab is selected
        if idx == 1:
            # get the current fov
            value = self._fov_table.value() if self._fov_table.selectedItems() else None
            if value is None:
                return
            fov_data = self._get_fov_data(value)
            # update the graphs combo boxes
            self._update_single_wells_graphs_combo(combo_red=(fov_data is None))

        # if multi wells tab is selected
        elif idx == 2:
            self._update_multi_wells_graphs_combo()

    def _highlight_roi(self, roi: str | list[str]) -> None:
        """Highlight the selected roi in the image viewer."""
        if isinstance(roi, list):
            roi = ",".join(roi)
        self._image_viewer._roi_number_le.setText(roi)
        self._image_viewer._highlight_rois()

    def _show_save_as_tiff_dialog(self) -> None:
        """Show the save as tiff dialog."""
        if self._data is None or (sequence := self._data.sequence) is None:
            show_error_dialog(
                self,
                "No data to save or useq.MDASequence not found! Cannot save the data.",
            )
            return

        dialog = _SaveAsTiff(self)

        if dialog.exec():
            path, positions = dialog.value()

            if not Path(path).is_dir():
                show_error_dialog(
                    self, f"The path {path} is not a directory! Cannot save the data."
                )
                return

            # start the waiting progress bar
            self._init_loading_bar("Saving as tiff...")
            self._loading_bar.setRange(0, len(positions))

            create_worker(
                self._save_as_tiff,
                path=path,
                positions=positions,
                sequence=sequence,
                _start_thread=True,
                _connect={
                    "yielded": self._update_progress,
                    "finished": self._on_loading_finished,
                },
            )

    def _save_as_tiff(
        self, path: str, positions: list[int], sequence: useq.MDASequence
    ) -> Generator[int, None, None]:
        """Save the selected positions as tiff files."""
        # TODO: multithreading or multiprocessing
        # TODO: also save metadata
        if not self._data:
            return
        if not positions:
            positions = list(range(len(sequence.stage_positions)))
        for pos in tqdm(positions, desc="Saving as tiff"):
            data, meta = self._data.isel(p=pos, metadata=True)
            # the "Event" key was used in the old metadata format
            event_key = EVENT_KEY if EVENT_KEY in meta[0] else "Event"
            # get the well name from metadata
            pos_name = (
                meta[0].get(event_key, {}).get("pos_name", f"pos_{str(pos).zfill(4)}")
            )
            # save the data as tiff
            tifffile.imwrite(Path(path) / f"{pos_name}.tiff", data)
            yield pos + 1

    def _show_save_as_csv_dialog(self) -> None:
        """Show the save as csv dialog."""
        if not self._analysis_data:
            show_error_dialog(self, "No data to save! Run or load analysis data first.")
            return

        dialog = _SaveAsCSV(self)
        dialog.resize(500, dialog.sizeHint().height())

        if dialog.exec():
            path = dialog.value()
            if not Path(path).is_dir():
                show_error_dialog(
                    self, f"The path {path} is not a directory! Cannot save the data."
                )
                return

<<<<<<< HEAD
            save_analysys_data_to_csv(path, self._analysis_data)
=======
            save_trace_data_to_csv(path, self._analysis_data)
            save_analysis_data_to_csv(path, self._analysis_data)
>>>>>>> eabccfb4

    def _update_progress(self, value: int | str) -> None:
        """Update the progress bar value."""
        if isinstance(value, str):
            show_error_dialog(self, value)
        else:
            self._loading_bar.setValue(value)

    def _on_scene_well_changed(self) -> None:
        """Update the FOV table when a well is selected."""
        self._fov_table.clear()
        self._image_viewer._clear_highlight()

        if self._data is None:
            return

        if self._data.sequence is None:
            show_error_dialog(
                self,
                "useq.MDASequence not found! Cannot retrieve the Well data without "
                "the tensorstore useq.MDASequence!",
            )
            return

        well_dict: set[QAbstractGraphicsShapeItem] = self._plate_view._selected_items
        if not well_dict or len(well_dict) != 1:
            return
        well_name = next(iter(well_dict)).data(DATA_POSITION).name

        # add the fov per position to the table
        for idx, pos in enumerate(self._data.sequence.stage_positions):
            if self._default_plate_plan:
                self._fov_table.add_position(WellInfo(idx, pos))
            elif pos.name and well_name in pos.name:
                self._fov_table.add_position(WellInfo(idx, pos))

        if self._fov_table.rowCount() > 0:
            self._fov_table.selectRow(0)

    def _on_fov_table_selection_changed(self) -> None:
        """Update the image viewer with the first frame of the selected FOV."""
        self._image_viewer._clear_highlight()
        value = self._fov_table.value() if self._fov_table.selectedItems() else None

        if value is None:
            self._image_viewer.setData(None, None)
            self._update_single_wells_graphs_combo(combo_red=True, clear=True)
            return

        if self._data is None:
            return

        if not self._data.sequence:
            return

        # get a single frame for the selected FOV (at 2/3 of the time points)
        t = int(len(self._data.sequence.stage_positions) / 3 * 2)
        data = cast(np.ndarray, self._data.isel(p=value.pos_idx, t=t, c=0))
        # get labels if they exist
        labels = self._get_labels(value)
        # get the analysis data for the current fov if it exists
        fov_data = self._get_fov_data(value)
        # flip data and labels vertically or will look different from the StackViewer
        data = np.flip(data, axis=0)
        labels = np.flip(labels, axis=0) if labels is not None else None
        self._image_viewer.setData(data, labels)
        self._set_graphs_fov(value)

        self._update_single_wells_graphs_combo(
            combo_red=(fov_data is None), clear=(fov_data is None)
        )

    def _get_fov_data(self, value: WellInfo) -> dict[str, ROIData] | None:
        """Get the analysis data for the given FOV."""
        fov_name = f"{value.fov.name}_p{value.pos_idx}"
        fov_data = self._analysis_data.get(str(value.fov.name), None)
        # use the old name we used to save the data (without position index. e.g. "_p0")
        if fov_data is None:
            fov_data = self._analysis_data.get(fov_name, None)
        return fov_data

    def _set_graphs_fov(self, value: WellInfo | None) -> None:
        """Set the FOV title for the graphs."""
        if value is None:
            return
        title = value.fov.name or f"Position {value.pos_idx}"
        self._update_single_wells_graphs_combo(set_title=title)

    def _get_labels(self, value: WellInfo) -> np.ndarray | None:
        """Get the labels for the given FOV."""
        if self._labels_path is None:
            return None

        if not Path(self._labels_path).is_dir():
            show_error_dialog(
                self,
                f"Error while loading the labels. Path {self._labels_path} is not a "
                "directory!",
            )
            return None
        # the labels tif file should have the same name as the position
        # and should end with _on where n is the position number (e.g. C3_0000_p0.tif)
        pos_idx = f"p{value.pos_idx}"
        pos_name = value.fov.name
        for f in Path(self._labels_path).iterdir():
            name = f.name.replace(f.suffix, "")
            if pos_name and pos_name in f.name and name.endswith(f"_{pos_idx}"):
                return tifffile.imread(f)  # type: ignore
        return None

    def _on_fov_double_click(self) -> None:
        """Open the selected FOV in a new StackViewer window."""
        value = self._fov_table.value() if self._fov_table.selectedItems() else None
        if value is None or self._data is None:
            return

        data = self._data.isel(p=value.pos_idx)
        viewer = NDViewer(data, parent=self)
        viewer._ndims_btn.hide()
        viewer.setWindowTitle(value.fov.name or f"Position {value.pos_idx}")
        viewer.setWindowFlag(Qt.WindowType.Dialog)
        viewer.show()

    def _update_single_wells_graphs_combo(
        self,
        set_title: str | None = None,
        combo_red: bool = False,
        clear: bool = False,
    ) -> None:
        for sw_graph in self.SW_GRAPHS:
            if set_title is not None:
                sw_graph.fov = set_title

            if clear:
                sw_graph.clear_plot()

            sw_graph.set_combo_text_red(combo_red)

    def _update_multi_wells_graphs_combo(self) -> None:
        for mw_graph in self.MW_GRAPHS:
            mw_graph.set_combo_text_red(not self._analysis_data)<|MERGE_RESOLUTION|>--- conflicted
+++ resolved
@@ -52,12 +52,7 @@
 from ._plate_plan_wizard import PlatePlanWizard
 from ._save_as_widgets import _SaveAsCSV, _SaveAsTiff
 from ._segmentation import _CellposeSegmentation
-<<<<<<< HEAD
-from ._traces_extraction import _ExtractCalciumTraces
-from ._to_csv import save_analysys_data_to_csv
-=======
 from ._to_csv import save_analysis_data_to_csv, save_trace_data_to_csv
->>>>>>> eabccfb4
 from ._util import (
     EVENT_KEY,
     GENOTYPE_MAP,
@@ -209,14 +204,8 @@
 
         self._analysis_wdg = _AnalyseCalciumTraces(self)
 
-<<<<<<< HEAD
-        self._trace_extraction_wdg = _ExtractCalciumTraces(self)
-
-        analysis_layout = QVBoxLayout(self._analysis_tab)
-=======
         # Layout for the scrollable content
         analysis_layout = QVBoxLayout(analysis_content_widget)
->>>>>>> eabccfb4
         analysis_layout.setContentsMargins(10, 10, 10, 10)
         analysis_layout.setSpacing(15)
         analysis_layout.addWidget(self._segmentation_wdg)
@@ -893,12 +882,8 @@
                 )
                 return
 
-<<<<<<< HEAD
-            save_analysys_data_to_csv(path, self._analysis_data)
-=======
             save_trace_data_to_csv(path, self._analysis_data)
             save_analysis_data_to_csv(path, self._analysis_data)
->>>>>>> eabccfb4
 
     def _update_progress(self, value: int | str) -> None:
         """Update the progress bar value."""
