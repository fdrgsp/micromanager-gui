--- conflicted
+++ resolved
@@ -421,13 +421,8 @@
     peaks_time_stamps = [elapsed_time_list[i] for i in peaks]
 
     # calculate the difference in time between two consecutive peaks
-<<<<<<< HEAD
     iei_ms = np.diff(np.array(peaks_time_stamps))
 
     iei = [float(iei_peak / 1000) for iei_peak in iei_ms]  # convert from ms to s
 
-    return iei
-=======
-    iei_frames = np.diff(np.array(peaks))
-    return [float(iei_frame / framerate) for iei_frame in iei_frames]
->>>>>>> 932a9455
+    return iei