--- conflicted
+++ resolved
@@ -115,11 +115,7 @@
     active: bool | None = None
     linear_phase: list[float] | None = None
     cubic_phase: list[float] | None = None
-<<<<<<< HEAD
-    iei: list[float] | None = None
-=======
     iei: list[float] | None = None  # interevent interval
->>>>>>> a0624060
     # ... add whatever other data we need
 
 
@@ -444,23 +440,6 @@
     iei_ms = np.diff(np.array(peaks_time_stamps))
 
     iei = [float(iei_peak / 1000) for iei_peak in iei_ms]  # convert from ms to s
-
-<<<<<<< HEAD
-    return connect_matrix
-
-
-def get_iei(peaks: list[int], exposure_time: float) -> list[float] | None:
-    """Calculate the interevent interval."""
-    # calculate framerate in Hz
-    framerate = 1 / (exposure_time / 1000)
-
-    # if less than 2 peaks or framerate is negative
-    if len(peaks) < 2 or framerate <= 0:
-        return None
-
-    # calculate the difference in time between two consecutive peaks
-    iei_frames = np.diff(np.array(peaks))
-    iei = [float(iei_frame / framerate) for iei_frame in iei_frames]  # s
 
     return iei
 
@@ -733,7 +712,4 @@
             else np.nan
         )
     except (ValueError, TypeError):
-        return np.nan
-=======
-    return iei
->>>>>>> a0624060
+        return np.nan