from __future__ import annotations

import contextlib
from dataclasses import dataclass, replace
from typing import Any, TypeVar

import matplotlib.pyplot as plt
import numpy as np
from qtpy.QtCore import QElapsedTimer, QObject, Qt, QTimer, Signal
from qtpy.QtWidgets import (
    QDialog,
    QLabel,
    QMessageBox,
    QProgressBar,
    QVBoxLayout,
    QWidget,
)
from scipy.interpolate import CubicSpline

# Define a type variable for the BaseClass
T = TypeVar("T", bound="BaseClass")

RED = "#C33"
GREEN = "#00FF00"
GENOTYPE_MAP = "genotype_plate_map.json"
TREATMENT_MAP = "treatment_plate_map.json"
COND1 = "condition_1"
COND2 = "condition_2"

# -----------------------------------GRAPH PLOTTING-----------------------------------
# Anything added here will appear in the dropdown menu in the graph widget.
# Modify the plot_traces function in _plot_methods.py to add the corresponding plotting
# logic for the new options.

RAW_TRACES = "Raw Traces"
NORMALIZED_TRACES = "Normalized Traces [0, 1]"
DFF = "DeltaF/F0"
DFF_NORMALIZED = "DeltaF/F0 Normalized [0, 1]"
DEC_DFF = "Deconvolved DeltaF/F0"
DEC_DFF_WITH_PEAKS = "Deconvolved DeltaF/F0 with Peaks"
DEC_DFF_NORMALIZED = "Deconvolved DeltaF/F0 Normalized [0, 1]"
DEC_DFF_NORMALIZED_WITH_PEAKS = "Deconvolved DeltaF/F0 Normalized [0, 1] with Peaks"
DEC_DFF_AMPLITUDE = "Deconvolved DeltaF/F0 Amplitudes"
DEC_DFF_FREQUENCY = "Deconvolved DeltaF/F0 Frequencies"
DEC_DFF_AMPLITUDE_VS_FREQUENCY = "Deconvolved DeltaF/F0 Amplitudes vs Frequencies"

DEC_DFF_AMPLITUDE_VS_FREQUENCY_ALL = "Deconvolved DeltaF/F0 Amplitudes vs Frequencies"
DEC_DFF_AMPLITUDE_ALL = "Deconvolved DeltaF/F0 Amplitudes"
DEC_DFF_FREQUENCY_ALL = "Deconvolved DeltaF/F0 Frequencies"

SINGLE_WELL_COMBO_OPTIONS = [
    RAW_TRACES,
    NORMALIZED_TRACES,
    DFF,
    DFF_NORMALIZED,
    DEC_DFF,
    DEC_DFF_WITH_PEAKS,
    DEC_DFF_NORMALIZED,
    DEC_DFF_NORMALIZED_WITH_PEAKS,
    DEC_DFF_AMPLITUDE,
    DEC_DFF_FREQUENCY,
    DEC_DFF_AMPLITUDE_VS_FREQUENCY,
]

MULTI_WELL_COMBO_OPTIONS = [
    DEC_DFF_AMPLITUDE_VS_FREQUENCY_ALL,
    DEC_DFF_AMPLITUDE_ALL,
    DEC_DFF_FREQUENCY_ALL,
]
# ------------------------------------------------------------------------------------

# -----------------------------------STIMULATION-----------------------------------
SPONTANEOUS = "Spontaneous activity"
EVOKED = "Evoked activity"


@dataclass
class BaseClass:
    """Base class for all classes in the package."""

    def replace(self: T, **kwargs: Any) -> T:
        """Replace the values of the dataclass with the given keyword arguments."""
        return replace(self, **kwargs)


@dataclass
class ROIData(BaseClass):
    """NamedTuple to store ROI data."""

    raw_trace: list[float] | None = None
    dff: list[float] | None = None
    dec_dff: list[float] | None = None  # deconvolved dff with oasis package
    peaks_dec_dff: list[float] | None = None
    peaks_amplitudes_dec_dff: list[float] | None = None
    peaks_prominence_dec_dff: float | None = None
    inferred_spikes: list[float] | None = None
    dec_dff_frequency: float | None = None
    condition_1: str | None = None
    condition_2: str | None = None
    cell_size: float | None = None
    cell_size_units: str | None = None
    total_recording_time_in_sec: float | None = None
    active: bool | None = None
    linear_phase: list[float] | None = None
    cubic_phase: list[float] | None = None
    iei: list[float] | None = None  # interevent interval
    # ... add whatever other data we need


def show_error_dialog(parent: QWidget, message: str) -> None:
    """Show an error dialog with the given message."""
    dialog = QMessageBox(parent)
    dialog.setWindowTitle("Error")
    dialog.setText(message)
    dialog.setIcon(QMessageBox.Icon.Critical)
    dialog.setStandardButtons(QMessageBox.StandardButton.Ok)
    dialog.exec()


class _ElapsedTimer(QObject):
    """A timer to keep track of the elapsed time."""

    elapsed_time_updated = Signal(str)

    def __init__(self) -> None:
        super().__init__()
        self._elapsed_timer = QElapsedTimer()
        self._time_timer = QTimer()
        self._time_timer.timeout.connect(self._update_elapsed_time)

    def start(self) -> None:
        self._elapsed_timer.start()
        self._time_timer.start(1000)

    def stop(self) -> None:
        self._elapsed_timer.invalidate()
        self._time_timer.stop()

    def _update_elapsed_time(self) -> None:
        elapsed_ms = self._elapsed_timer.elapsed()
        elapsed_time_str = self._format_elapsed_time(elapsed_ms)
        self.elapsed_time_updated.emit(elapsed_time_str)

    @staticmethod
    def _format_elapsed_time(milliseconds: int) -> str:
        seconds = milliseconds // 1000
        minutes, seconds = divmod(seconds, 60)
        hours, minutes = divmod(minutes, 60)
        return f"{hours:02}:{minutes:02}:{seconds:02}"


class _ProgressBarWidget(QDialog):
    """A progress bar that oscillates between 0 and a given range."""

    def __init__(self, parent: QWidget | None = None, *, text: str = "") -> None:
        super().__init__(parent)
        self.setWindowFlags(self.windowFlags() | Qt.WindowType.FramelessWindowHint)

        self._label = text
        label = QLabel(self._label)
        label.setAlignment(Qt.AlignmentFlag.AlignCenter)

        self._progress_bar = QProgressBar()
        self._progress_bar.setMinimumWidth(200)
        self._progress_bar.setValue(0)

        layout = QVBoxLayout(self)
        layout.setAlignment(Qt.AlignmentFlag.AlignCenter)
        layout.setContentsMargins(10, 10, 10, 10)
        layout.addWidget(label)
        layout.addWidget(self._progress_bar)

    def setValue(self, value: int) -> None:
        """Set the progress bar value."""
        self._progress_bar.setValue(value)

    def setRange(self, min: int, max: int) -> None:
        """Set the progress bar range."""
        self._progress_bar.setRange(min, max)


class _WaitingProgressBarWidget(QDialog):
    """A progress bar that oscillates between 0 and a given range."""

    def __init__(
        self, parent: QWidget | None = None, *, range: int = 50, text: str = ""
    ) -> None:
        super().__init__(parent)
        self.setWindowFlags(self.windowFlags() | Qt.WindowType.FramelessWindowHint)

        self._range = range

        self._text = text
        label = QLabel(self._text)
        label.setAlignment(Qt.AlignmentFlag.AlignCenter)

        self._progress_bar = QProgressBar()
        self._progress_bar.setMinimumWidth(200)
        self._progress_bar.setRange(0, self._range)
        self._progress_bar.setValue(0)

        self._direction = 1

        self._timer = QTimer(self)
        self._timer.timeout.connect(self._update_progress)

        layout = QVBoxLayout(self)
        layout.setAlignment(Qt.AlignmentFlag.AlignCenter)
        layout.setContentsMargins(10, 10, 10, 10)
        layout.addWidget(label)
        layout.addWidget(self._progress_bar)

    def start(self) -> None:
        """Start the progress bar."""
        self.show()
        self._timer.start(50)

    def stop(self) -> None:
        """Stop the progress bar."""
        self.hide()
        self._timer.stop()

    def _update_progress(self) -> None:
        """Update the progress bar value.

        The progress bar value will oscillate between 0 and the range and back.
        """
        value = self._progress_bar.value()
        value += self._direction
        if value >= self._range:
            value = self._range
            self._direction = -1
        elif value <= 0:
            value = 0
            self._direction = 1
        self._progress_bar.setValue(value)


def parse_lineedit_text(input_str: str) -> list[int]:
    """Parse the input string and return a list of numbers."""
    parts = input_str.split(",")
    numbers: list[int] = []
    for part in parts:
        part = part.strip()  # remove any leading/trailing whitespace
        if "-" in part:
            with contextlib.suppress(ValueError):
                start, end = map(int, part.split("-"))
                numbers.extend(range(start, end + 1))
        else:
            with contextlib.suppress(ValueError):
                numbers.append(int(part))
    return numbers


def calculate_dff(
    data: np.ndarray, window: int = 100, percentile: int = 10, plot: bool = False
) -> np.ndarray:
    """Calculate the delta F/F using a sliding window and a percentile.

    Parameters
    ----------
    data : np.ndarray
        Array representing the fluorescence trace.
    window : int
        Size of the moving window for the background calculation. Default is 100.
    percentile : int
        Percentile to use for the background calculation. Default is 10.
    plot : bool
        Whether to show a plot of the background and trace. Default is False.

    Returns
    -------
    np.ndarray
        Array representing the delta F/F.
    """
    dff: np.ndarray = np.array([])
    bg: np.ndarray = _calculate_bg(data, window, percentile)
    dff = (data - bg) / bg
    dff -= np.min(dff)

    # plot background and trace
    if plot:
        plt.figure(figsize=(10, 8))
        plt.plot(bg, label="background", color="black")
        plt.plot(data, label="trace", color="green")
        plt.legend()
        plt.show()

    return dff


def _calculate_bg(data: np.ndarray, window: int, percentile: int = 10) -> np.ndarray:
    """
    Calculate the background using a moving window and a specified percentile.

    Parameters
    ----------
    data : np.ndarray
        Array representing the fluorescence trace.
    window : int
        Size of the moving window.
    percentile : int
        Percentile to use for the background calculation. Default is 10.

    Returns
    -------
    np.ndarray
        Array representing the background.
    """
    # Initialize background array
    background: np.ndarray = np.zeros_like(data)

    # Use the lower percentile (e.g., 10th percentile)
    for y in range(len(data)):
        x = max(0, y - window // 2)
        lower_percentile = np.percentile(data[x : y + 1], percentile)
        background[y] = lower_percentile

    return background


def get_linear_phase(frames: int, peaks: np.ndarray) -> list[float]:
    """Calculate the linear phase progression."""
    peaks_list = [int(peak) for peak in peaks]

    if any(p < 0 or p >= frames for p in peaks):
        raise ValueError("All peaks must be within the range of frames.")

    if peaks_list[0] != 0:
        peaks_list.insert(0, 0)
    if peaks_list[-1] != (frames - 1):
        peaks_list.append(frames - 1)

    phase = [0.0] * frames

    for k in range(len(peaks_list) - 1):
        start, end = peaks_list[k], peaks_list[k + 1]

        if start == end:
            continue

        for t in range(start, end):
            phase[t] = (2 * np.pi) * ((t - start) / (end - start)) + (2 * np.pi * k)

    phase[frames - 1] = 2 * np.pi * (len(peaks_list) - 1)

    return phase


def get_cubic_phase(total_frames: int, peaks: np.ndarray) -> list[float]:
    """Calculate the instantaneous phase with smooth interpolation and handle negative values."""  # noqa: E501
    peaks_list = [int(peak) for peak in peaks]

    if peaks_list[0] != 0:
        peaks_list.insert(0, 0)

    if peaks_list[-1] != (total_frames - 1):
        peaks_list.append(total_frames - 1)

    num_cycles = len(peaks_list) - 1

    peak_phases = np.arange(num_cycles + 1) * 2 * np.pi

    cubic_spline = CubicSpline(peaks_list, peak_phases, bc_type="clamped")

    frames = np.arange(total_frames)
    phases = cubic_spline(frames)

    phases = np.clip(phases, 0, None)
    phases = np.mod(phases, 2 * np.pi)

    return [float(phase) for phase in phases]


def get_connectivity(phase_dict: dict[str, list[float]]) -> float | None:
    """Calculate the connection matrix."""
    connection_matrix = _get_connectivity_matrix(phase_dict)

    if connection_matrix is None or connection_matrix.size == 0:
        return None

    # Ensure the matrix is at least 2x2 and square
    if connection_matrix.shape[0] < 2 or (
        connection_matrix.shape[0] != connection_matrix.shape[1]
    ):
        return None

    return float(
        np.median(np.sum(connection_matrix, axis=0) - 1)
        / (connection_matrix.shape[0] - 1)
    )


def _get_connectivity_matrix(phase_dict: dict[str, list[float]]) -> np.ndarray | None:
    """Calculate global connectivity using vectorized operations."""
    active_rois = list(phase_dict.keys())  # ROI names

    if len(active_rois) < 2:
        return None

    # Convert phase_dict values into a NumPy array of shape (N, T)
    phase_array = np.array([phase_dict[roi] for roi in active_rois])  # Shape (N, T)

    # Compute pairwise phase difference using broadcasting (Shape: (N, N, T))
    phase_diff = np.expand_dims(phase_array, axis=1) - np.expand_dims(
        phase_array, axis=0
    )

    # Ensure phase difference is within valid range [0, 2π]
    phase_diff = np.mod(np.abs(phase_diff), 2 * np.pi)

    # Compute cosine and sine of the phase differences
    cos_mean = np.mean(np.cos(phase_diff), axis=2)  # Shape: (N, N)
    sin_mean = np.mean(np.sin(phase_diff), axis=2)  # Shape: (N, N)

    return np.array(np.sqrt(cos_mean**2 + sin_mean**2))


def get_iei(peaks: list[int], elapsed_time_list: list[float]) -> list[float] | None:
    """Calculate the interevent interval."""
    # if less than 2 peaks or framerate is negative
    if len(peaks) < 2 or len(elapsed_time_list) <= 1:
        return None

    peaks_time_stamps = [elapsed_time_list[i] for i in peaks]

    # calculate the difference in time between two consecutive peaks
    iei_ms = np.diff(np.array(peaks_time_stamps))

    iei = [float(iei_peak / 1000) for iei_peak in iei_ms]  # convert from ms to s

<<<<<<< HEAD
    return connect_matrix


# def _create_stimulation_mask(stimulation_file: str) -> np.ndarray:
#     """Create a mask based on the stimulation file."""
=======
    return iei
>>>>>>> a0624060
<|MERGE_RESOLUTION|>--- conflicted
+++ resolved
@@ -429,12 +429,8 @@
 
     iei = [float(iei_peak / 1000) for iei_peak in iei_ms]  # convert from ms to s
 
-<<<<<<< HEAD
-    return connect_matrix
+    return iei
 
 
 # def _create_stimulation_mask(stimulation_file: str) -> np.ndarray:
-#     """Create a mask based on the stimulation file."""
-=======
-    return iei
->>>>>>> a0624060
+#     """Create a mask based on the stimulation file."""