from __future__ import annotations

import contextlib
from dataclasses import dataclass, replace
from typing import Any, TypeVar

import matplotlib.pyplot as plt
import numpy as np
import tifffile
from qtpy.QtCore import QElapsedTimer, QObject, Qt, QTimer, Signal
from qtpy.QtWidgets import (
    QDialog,
    QFileDialog,
    QHBoxLayout,
    QLabel,
    QLineEdit,
    QMessageBox,
    QProgressBar,
    QPushButton,
    QSizePolicy,
    QVBoxLayout,
    QWidget,
)
from skimage import filters, morphology

# Define a type variable for the BaseClass
T = TypeVar("T", bound="BaseClass")

RED = "#C33"
GREEN = "#00FF00"
GENOTYPE_MAP = "genotype_plate_map.json"
TREATMENT_MAP = "treatment_plate_map.json"
COND1 = "condition_1"
COND2 = "condition_2"
STIMULATION_MASK = "stimulation_mask.tif"

# -----------------------------------GRAPH PLOTTING-----------------------------------
# Anything added here will appear in the dropdown menu in the graph widget.
# Modify the plot_traces function in _plot_methods.py to add the corresponding plotting
# logic for the new options.

RAW_TRACES = "Raw Traces"
NORMALIZED_TRACES = "Normalized Traces [0, 1]"
DFF = "DeltaF/F0"
DFF_NORMALIZED = "DeltaF/F0 Normalized [0, 1]"
DEC_DFF = "Deconvolved DeltaF/F0"
DEC_DFF_WITH_PEAKS = "Deconvolved DeltaF/F0 with Peaks"
DEC_DFF_NORMALIZED = "Deconvolved DeltaF/F0 Normalized [0, 1]"
DEC_DFF_NORMALIZED_WITH_PEAKS = "Deconvolved DeltaF/F0 Normalized [0, 1] with Peaks"
DEC_DFF_AMPLITUDE = "Deconvolved DeltaF/F0 Amplitudes"
DEC_DFF_FREQUENCY = "Deconvolved DeltaF/F0 Frequencies"
DEC_DFF_AMPLITUDE_VS_FREQUENCY = "Deconvolved DeltaF/F0 Amplitudes vs Frequencies"
DEC_DFF_IEI = "Deconvolved DeltaF/F0 Inter-event Interval"

DEC_DFF_AMPLITUDE_VS_FREQUENCY_ALL = "Deconvolved DeltaF/F0 Amplitudes vs Frequencies"
DEC_DFF_AMPLITUDE_ALL = "Deconvolved DeltaF/F0 Amplitudes"
DEC_DFF_FREQUENCY_ALL = "Deconvolved DeltaF/F0 Frequencies"
RASTER_PLOT = "Raster plot Colored by ROI"
RASTER_PLOT_AMP = "Raster plot Colored by Amplitude"
RASTER_PLOT_AMP_WITH_COLORBAR = "Raster plot Colored by Amplitude with Colorbar"
DEC_DFF_IEI_ALL = "Deconvolved DeltaF/F0 Inter-event Interval"
STIMULATED_AREA = "Stimulated Area"
STIMULATED_ROIS = "Stimulated vs Non-Stimulated ROIs"
STIMULATED_ROIS_WITH_STIMULATED_AREA = (
    "Stimulated vs Non-Stimulated ROIs with Stimulated Area"
)
GLOBAL_SYNCHRONY = "Global Synchrony"

SINGLE_WELL_COMBO_OPTIONS = [
    RAW_TRACES,
    NORMALIZED_TRACES,
    DFF,
    DFF_NORMALIZED,
    DEC_DFF,
    DEC_DFF_WITH_PEAKS,
    DEC_DFF_NORMALIZED,
    DEC_DFF_NORMALIZED_WITH_PEAKS,
    DEC_DFF_AMPLITUDE,
    DEC_DFF_FREQUENCY,
    DEC_DFF_AMPLITUDE_VS_FREQUENCY,
    DEC_DFF_IEI,
    RASTER_PLOT,
    RASTER_PLOT_AMP,
    RASTER_PLOT_AMP_WITH_COLORBAR,
    STIMULATED_AREA,
    STIMULATED_ROIS,
    STIMULATED_ROIS_WITH_STIMULATED_AREA,
    GLOBAL_SYNCHRONY,
]

MULTI_WELL_COMBO_OPTIONS = [
    DEC_DFF_AMPLITUDE_VS_FREQUENCY_ALL,
    DEC_DFF_AMPLITUDE_ALL,
    DEC_DFF_FREQUENCY_ALL,
    DEC_DFF_IEI_ALL,
]
# ------------------------------------------------------------------------------------


@dataclass
class BaseClass:
    """Base class for all classes in the package."""

    def replace(self: T, **kwargs: Any) -> T:
        """Replace the values of the dataclass with the given keyword arguments."""
        return replace(self, **kwargs)


@dataclass
class ROIData(BaseClass):
    """NamedTuple to store ROI data."""

    well_fov_position: str = ""
    raw_trace: list[float] | None = None
    dff: list[float] | None = None
    dec_dff: list[float] | None = None  # deconvolved dff with oasis package
    peaks_dec_dff: list[float] | None = None
    peaks_amplitudes_dec_dff: list[float] | None = None
    peaks_prominence_dec_dff: float | None = None
    inferred_spikes: list[float] | None = None
    dec_dff_frequency: float | None = None
    condition_1: str | None = None
    condition_2: str | None = None
    cell_size: float | None = None
    cell_size_units: str | None = None
    total_recording_time_in_sec: float | None = None
    active: bool | None = None
    instantaneous_phase: list[float] | None = None
    iei: list[float] | None = None  # interevent interval
    stimulated: bool = False
    # ... add whatever other data we need


def show_error_dialog(parent: QWidget, message: str) -> None:
    """Show an error dialog with the given message."""
    dialog = QMessageBox(parent)
    dialog.setWindowTitle("Error")
    dialog.setText(message)
    dialog.setIcon(QMessageBox.Icon.Critical)
    dialog.setStandardButtons(QMessageBox.StandardButton.Ok)
    dialog.exec()


class _BrowseWidget(QWidget):
    pathSet = Signal(str)
    filePathSet = Signal(str)

    def __init__(
        self,
        parent: QWidget | None = None,
        label: str = "",
        path: str | None = None,
        tooltip: str = "",
        *,
        is_dir: bool = True,
    ) -> None:
        super().__init__(parent)

        self._is_dir = is_dir

        self._current_path = path or ""

        self._label_text = label

        self._label = QLabel(f"{self._label_text}:")
        self._label.setSizePolicy(QSizePolicy.Policy.Fixed, QSizePolicy.Policy.Fixed)
        self._label.setToolTip(tooltip)

        self._path = QLineEdit()
        self._path.setText(self._current_path)
        self._browse_btn = QPushButton("Browse")
        self._browse_btn.clicked.connect(self._on_browse)

        layout = QHBoxLayout(self)
        layout.setContentsMargins(0, 0, 0, 0)
        layout.setSpacing(5)
        layout.addWidget(self._label)
        layout.addWidget(self._path)
        layout.addWidget(self._browse_btn)

    def value(self) -> str:
        return self._path.text()  # type: ignore

    def setValue(self, path: str) -> None:
        self._path.setText(path)

    def _on_browse(self) -> None:
        if self._is_dir:
            if path := QFileDialog.getExistingDirectory(
                self, f"Select the {self._label_text}.", self._current_path
            ):
                self._path.setText(path)
                self.pathSet.emit(path)
        else:
            path, _ = QFileDialog.getOpenFileName(
                self,
                f"Select the {self._label_text}.",
                "",
                "JSON (*.json); IMAGES (*.tif *.tiff)",
            )
            if path:
                self._path.setText(path)
                self.filePathSet.emit(path)


class _ElapsedTimer(QObject):
    """A timer to keep track of the elapsed time."""

    elapsed_time_updated = Signal(str)

    def __init__(self) -> None:
        super().__init__()
        self._elapsed_timer = QElapsedTimer()
        self._time_timer = QTimer()
        self._time_timer.timeout.connect(self._update_elapsed_time)

    def start(self) -> None:
        self._elapsed_timer.start()
        self._time_timer.start(1000)

    def stop(self) -> None:
        self._elapsed_timer.invalidate()
        self._time_timer.stop()

    def _update_elapsed_time(self) -> None:
        elapsed_ms = self._elapsed_timer.elapsed()
        elapsed_time_str = self._format_elapsed_time(elapsed_ms)
        self.elapsed_time_updated.emit(elapsed_time_str)

    @staticmethod
    def _format_elapsed_time(milliseconds: int) -> str:
        seconds = milliseconds // 1000
        minutes, seconds = divmod(seconds, 60)
        hours, minutes = divmod(minutes, 60)
        return f"{hours:02}:{minutes:02}:{seconds:02}"


class _ProgressBarWidget(QDialog):
    """A progress bar that oscillates between 0 and a given range."""

    def __init__(self, parent: QWidget | None = None, *, text: str = "") -> None:
        super().__init__(parent)
        self.setWindowFlags(Qt.WindowType.Sheet)

        self._label = QLabel(text)
        self._label.setAlignment(Qt.AlignmentFlag.AlignCenter)

        self._progress_bar = QProgressBar()
        self._progress_bar.setMinimumWidth(200)
        self._progress_bar.setValue(0)

        layout = QVBoxLayout(self)
        layout.setAlignment(Qt.AlignmentFlag.AlignCenter)
        layout.setContentsMargins(10, 10, 10, 10)
        layout.addWidget(self._label)
        layout.addWidget(self._progress_bar)

    def setText(self, text: str) -> None:
        """Set the text of the progress bar."""
        self._label.setText(text)

    def setValue(self, value: int) -> None:
        """Set the progress bar value."""
        self._progress_bar.setValue(value)

    def setRange(self, min: int, max: int) -> None:
        """Set the progress bar range."""
        self._progress_bar.setRange(min, max)

    def showPercentage(self, visible: bool) -> None:
        """Show or hide the percentage display on the progress bar."""
        self._progress_bar.setTextVisible(visible)


class _WaitingProgressBarWidget(QDialog):
    """A progress bar that oscillates between 0 and a given range."""

    def __init__(
        self, parent: QWidget | None = None, *, range: int = 50, text: str = ""
    ) -> None:
        super().__init__(parent)
        self.setWindowFlags(self.windowFlags() | Qt.WindowType.FramelessWindowHint)

        self._range = range

        self._text = text
        label = QLabel(self._text)
        label.setAlignment(Qt.AlignmentFlag.AlignCenter)

        self._progress_bar = QProgressBar()
        self._progress_bar.setMinimumWidth(200)
        self._progress_bar.setRange(0, self._range)
        self._progress_bar.setValue(0)

        self._direction = 1

        self._timer = QTimer(self)
        self._timer.timeout.connect(self._update_progress)

        layout = QVBoxLayout(self)
        layout.setAlignment(Qt.AlignmentFlag.AlignCenter)
        layout.setContentsMargins(10, 10, 10, 10)
        layout.addWidget(label)
        layout.addWidget(self._progress_bar)

    def start(self) -> None:
        """Start the progress bar."""
        self.show()
        self._timer.start(50)

    def stop(self) -> None:
        """Stop the progress bar."""
        self.hide()
        self._timer.stop()

    def _update_progress(self) -> None:
        """Update the progress bar value.

        The progress bar value will oscillate between 0 and the range and back.
        """
        value = self._progress_bar.value()
        value += self._direction
        if value >= self._range:
            value = self._range
            self._direction = -1
        elif value <= 0:
            value = 0
            self._direction = 1
        self._progress_bar.setValue(value)


def parse_lineedit_text(input_str: str) -> list[int]:
    """Parse the input string and return a list of numbers."""
    parts = input_str.split(",")
    numbers: list[int] = []
    for part in parts:
        part = part.strip()  # remove any leading/trailing whitespace
        if "-" in part:
            with contextlib.suppress(ValueError):
                start, end = map(int, part.split("-"))
                numbers.extend(range(start, end + 1))
        else:
            with contextlib.suppress(ValueError):
                numbers.append(int(part))
    return numbers


def calculate_dff(
    data: np.ndarray, window: int = 100, percentile: int = 10, plot: bool = False
) -> np.ndarray:
    """Calculate the delta F/F using a sliding window and a percentile.

    Parameters
    ----------
    data : np.ndarray
        Array representing the fluorescence trace.
    window : int
        Size of the moving window for the background calculation. Default is 100.
    percentile : int
        Percentile to use for the background calculation. Default is 10.
    plot : bool
        Whether to show a plot of the background and trace. Default is False.

    Returns
    -------
    np.ndarray
        Array representing the delta F/F.
    """
    dff: np.ndarray = np.array([])
    bg: np.ndarray = _calculate_bg(data, window, percentile)
    dff = (data - bg) / bg
    dff -= np.min(dff)

    # plot background and trace
    if plot:
        plt.figure(figsize=(10, 8))
        plt.plot(bg, label="background", color="black")
        plt.plot(data, label="trace", color="green")
        plt.legend()
        plt.show()

    return dff


def _calculate_bg(data: np.ndarray, window: int, percentile: int = 10) -> np.ndarray:
    """
    Calculate the background using a moving window and a specified percentile.

    Parameters
    ----------
    data : np.ndarray
        Array representing the fluorescence trace.
    window : int
        Size of the moving window.
    percentile : int
        Percentile to use for the background calculation. Default is 10.

    Returns
    -------
    np.ndarray
        Array representing the background.
    """
    # Initialize background array
    background: np.ndarray = np.zeros_like(data)

    # Use the lower percentile (e.g., 10th percentile)
    for y in range(len(data)):
        x = max(0, y - window // 2)
        lower_percentile = np.percentile(data[x : y + 1], percentile)
        background[y] = lower_percentile

    return background


def get_linear_phase(frames: int, peaks: np.ndarray) -> list[float]:
    """Calculate the linear phase progression."""
<<<<<<< HEAD
    if not peaks.any():
        phase = [0.0 for _ in range(frames)]
        return phase

    peaks_list = [int(peak) for peak in peaks]

=======
>>>>>>> b6a70720
    if any(p < 0 or p >= frames for p in peaks):
        raise ValueError("All peaks must be within the range of frames.")

    peaks_list = [int(peak) for peak in peaks]
    if peaks_list[0] != 0:
        peaks_list.insert(0, 0)
    if peaks_list[-1] != (frames - 1):
        peaks_list.append(frames - 1)

    phase = [0.0] * frames

    for k in range(len(peaks_list) - 1):
        start, end = peaks_list[k], peaks_list[k + 1]

        if start == end:
            continue

        for t in range(start, end):
            phase[t] = (2 * np.pi) * ((t - start) / (end - start)) + (2 * np.pi * k)

    phase[frames - 1] = 2 * np.pi * (len(peaks_list) - 1)

    return phase


def get_iei(peaks: list[int], elapsed_time_list: list[float]) -> list[float] | None:
    """Calculate the interevent interval."""
    # if less than 2 peaks or framerate is negative
    if len(peaks) < 2 or len(elapsed_time_list) <= 1:
        return None

    peaks_time_stamps = [elapsed_time_list[i] for i in peaks]  # ms

    # calculate the difference in time between two consecutive peaks
    iei_ms = np.diff(np.array(peaks_time_stamps))  # ms

    return [float(iei_peak / 1000) for iei_peak in iei_ms]


def create_stimulation_mask(stimulation_file: str) -> np.ndarray:
    """Create a binary mask from an input image.

    We use this to create a mask of the stimulated area. If the input image is a
    mask image already, simply return it.

    Parameters
    ----------
    stimulation_file : str
        Path to the stimulation image.
    """
    # load grayscale image
    blue_img = tifffile.imread(stimulation_file)

    # check if the image is already a binary mask
    if np.unique(blue_img).size == 2:
        return blue_img  # type: ignore

    # apply Gaussian Blur to reduce noise
    blur = filters.gaussian(blue_img, sigma=2)

    # set the threshold to otsu's threshold and apply thresholding
    th = blur > filters.threshold_otsu(blur)

    # morphological operations
    selem_small = morphology.disk(2)
    selem_large = morphology.disk(5)

    # closing operation (removes small holes)
    closed = morphology.closing(th, selem_small)

    # erosion (removes small noise)
    eroded = morphology.erosion(closed, selem_small)

    # final closing with a larger structuring element
    final_mask = morphology.closing(eroded, selem_large)

    return final_mask.astype(np.uint8)  # type: ignore


def get_overlap_roi_with_stimulated_area(
    stimulation_mask: np.ndarray, roi_mask: np.ndarray
) -> float:
    """Compute the fraction of the ROI that overlaps with the stimulated area."""
    if roi_mask.shape != stimulation_mask.shape:
        raise ValueError("roi_mask and st_area must have the same dimensions.")

    # count nonzero pixels in the ROI mask
    cell_pixels = np.count_nonzero(roi_mask)

    # if the ROI mask has no pixels, return 0
    if cell_pixels == 0:
        return 0.0

    # count overlapping pixels (logical AND operation)
    overlapping_pixels = np.count_nonzero(roi_mask & stimulation_mask)

    return overlapping_pixels / cell_pixels<|MERGE_RESOLUTION|>--- conflicted
+++ resolved
@@ -414,15 +414,12 @@
 
 def get_linear_phase(frames: int, peaks: np.ndarray) -> list[float]:
     """Calculate the linear phase progression."""
-<<<<<<< HEAD
     if not peaks.any():
         phase = [0.0 for _ in range(frames)]
         return phase
 
     peaks_list = [int(peak) for peak in peaks]
 
-=======
->>>>>>> b6a70720
     if any(p < 0 or p >= frames for p in peaks):
         raise ValueError("All peaks must be within the range of frames.")
 
