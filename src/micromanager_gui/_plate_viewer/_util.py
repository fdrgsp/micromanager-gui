from __future__ import annotations

import contextlib
from dataclasses import dataclass, replace
from typing import Any, TypeVar

import matplotlib.pyplot as plt
import numpy as np
import tifffile
from qtpy.QtCore import QElapsedTimer, QObject, Qt, QTimer, Signal
from qtpy.QtWidgets import (
    QDialog,
    QFileDialog,
    QHBoxLayout,
    QLabel,
    QLineEdit,
    QMessageBox,
    QProgressBar,
    QPushButton,
    QSizePolicy,
    QVBoxLayout,
    QWidget,
)
from skimage import filters, morphology

# Define a type variable for the BaseClass
T = TypeVar("T", bound="BaseClass")

RED = "#C33"
GREEN = "#00FF00"
GENOTYPE_MAP = "genotype_plate_map.json"
TREATMENT_MAP = "treatment_plate_map.json"
COND1 = "condition_1"
COND2 = "condition_2"
STIMULATION_MASK = "stimulation_mask.tif"

# -----------------------------------GRAPH PLOTTING-----------------------------------
# Anything added here will appear in the dropdown menu in the graph widget.
# Modify the plot_traces function in _plot_methods.py to add the corresponding plotting
# logic for the new options.

RAW_TRACES = "Raw Traces"
NORMALIZED_TRACES = "Normalized Traces [0, 1]"
DFF = "DeltaF/F0"
DFF_NORMALIZED = "DeltaF/F0 Normalized [0, 1]"
DEC_DFF = "Deconvolved DeltaF/F0"
DEC_DFF_WITH_PEAKS = "Deconvolved DeltaF/F0 with Peaks"
DEC_DFF_NORMALIZED = "Deconvolved DeltaF/F0 Normalized [0, 1]"
DEC_DFF_NORMALIZED_WITH_PEAKS = "Deconvolved DeltaF/F0 Normalized [0, 1] with Peaks"
DEC_DFF_AMPLITUDE = "Deconvolved DeltaF/F0 Amplitudes"
DEC_DFF_FREQUENCY = "Deconvolved DeltaF/F0 Frequencies"
DEC_DFF_AMPLITUDE_VS_FREQUENCY = "Deconvolved DeltaF/F0 Amplitudes vs Frequencies"
DEC_DFF_IEI = "Deconvolved DeltaF/F0 Inter-event Interval"

CELL_SIZE_ALL = "Cell sizes"
DEC_DFF_AMPLITUDE_VS_FREQUENCY_ALL = "Deconvolved DeltaF/F0 Amplitudes vs Frequencies"
DEC_DFF_AMPLITUDE_ALL = "Deconvolved DeltaF/F0 Amplitudes"
DEC_DFF_FREQUENCY_ALL = "Deconvolved DeltaF/F0 Frequencies"
RASTER_PLOT = "Raster plot Colored by ROI"
RASTER_PLOT_AMP = "Raster plot Colored by Amplitude"
RASTER_PLOT_AMP_WITH_COLORBAR = "Raster plot Colored by Amplitude with Colorbar"
DEC_DFF_IEI_ALL = "Deconvolved DeltaF/F0 Inter-event Interval"
STIMULATED_AREA = "Stimulated Area"
STIMULATED_ROIS = "Stimulated vs Non-Stimulated ROIs"
STIMULATED_ROIS_WITH_STIMULATED_AREA = (
    "Stimulated vs Non-Stimulated ROIs with Stimulated Area"
)
<<<<<<< HEAD
SYNCHRONY_ALL = "Global Synchrony"
=======
GLOBAL_SYNCHRONY = "Global Synchrony"
>>>>>>> 9bad51ad

SINGLE_WELL_COMBO_OPTIONS = [
    RAW_TRACES,
    NORMALIZED_TRACES,
    DFF,
    DFF_NORMALIZED,
    DEC_DFF,
    DEC_DFF_WITH_PEAKS,
    DEC_DFF_NORMALIZED,
    DEC_DFF_NORMALIZED_WITH_PEAKS,
    DEC_DFF_AMPLITUDE,
    DEC_DFF_FREQUENCY,
    DEC_DFF_AMPLITUDE_VS_FREQUENCY,
    DEC_DFF_IEI,
    RASTER_PLOT,
    RASTER_PLOT_AMP,
    RASTER_PLOT_AMP_WITH_COLORBAR,
    STIMULATED_AREA,
    STIMULATED_ROIS,
    STIMULATED_ROIS_WITH_STIMULATED_AREA,
    GLOBAL_SYNCHRONY,
]

MULTI_WELL_COMBO_OPTIONS = [
    CELL_SIZE_ALL,
    DEC_DFF_AMPLITUDE_VS_FREQUENCY_ALL,
    DEC_DFF_AMPLITUDE_ALL,
    DEC_DFF_FREQUENCY_ALL,
    DEC_DFF_IEI_ALL,
    SYNCHRONY_ALL,
]
# ------------------------------------------------------------------------------------


@dataclass
class BaseClass:
    """Base class for all classes in the package."""

    def replace(self: T, **kwargs: Any) -> T:
        """Replace the values of the dataclass with the given keyword arguments."""
        return replace(self, **kwargs)


@dataclass
class ROIData(BaseClass):
    """NamedTuple to store ROI data."""

    well_fov_position: str = ""
    raw_trace: list[float] | None = None
    dff: list[float] | None = None
    dec_dff: list[float] | None = None  # deconvolved dff with oasis package
    peaks_dec_dff: list[float] | None = None
    peaks_amplitudes_dec_dff: list[float] | None = None
    peaks_prominence_dec_dff: float | None = None
    inferred_spikes: list[float] | None = None
    dec_dff_frequency: float | None = None
    condition_1: str | None = None
    condition_2: str | None = None
    cell_size: float | None = None
    cell_size_units: str | None = None
    total_recording_time_in_sec: float | None = None
    active: bool | None = None
    instantaneous_phase: list[float] | None = None
    iei: list[float] | None = None  # interevent interval
    stimulated: bool = False
    # ... add whatever other data we need


def show_error_dialog(parent: QWidget, message: str) -> None:
    """Show an error dialog with the given message."""
    dialog = QMessageBox(parent)
    dialog.setWindowTitle("Error")
    dialog.setText(message)
    dialog.setIcon(QMessageBox.Icon.Critical)
    dialog.setStandardButtons(QMessageBox.StandardButton.Ok)
    dialog.exec()


class _BrowseWidget(QWidget):
    pathSet = Signal(str)
    filePathSet = Signal(str)

    def __init__(
        self,
        parent: QWidget | None = None,
        label: str = "",
        path: str | None = None,
        tooltip: str = "",
        *,
        is_dir: bool = True,
    ) -> None:
        super().__init__(parent)

        self._is_dir = is_dir

        self._current_path = path or ""

        self._label_text = label

        self._label = QLabel(f"{self._label_text}:")
        self._label.setSizePolicy(QSizePolicy.Policy.Fixed, QSizePolicy.Policy.Fixed)
        self._label.setToolTip(tooltip)

        self._path = QLineEdit()
        self._path.setText(self._current_path)
        self._browse_btn = QPushButton("Browse")
        self._browse_btn.clicked.connect(self._on_browse)

        layout = QHBoxLayout(self)
        layout.setContentsMargins(0, 0, 0, 0)
        layout.setSpacing(5)
        layout.addWidget(self._label)
        layout.addWidget(self._path)
        layout.addWidget(self._browse_btn)

    def value(self) -> str:
        return self._path.text()  # type: ignore

    def setValue(self, path: str) -> None:
        self._path.setText(path)

    def _on_browse(self) -> None:
        if self._is_dir:
            if path := QFileDialog.getExistingDirectory(
                self, f"Select the {self._label_text}.", self._current_path
            ):
                self._path.setText(path)
                self.pathSet.emit(path)
        else:
            path, _ = QFileDialog.getOpenFileName(
                self,
                f"Select the {self._label_text}.",
                "",
                "JSON (*.json); IMAGES (*.tif *.tiff)",
            )
            if path:
                self._path.setText(path)
                self.filePathSet.emit(path)


class _ElapsedTimer(QObject):
    """A timer to keep track of the elapsed time."""

    elapsed_time_updated = Signal(str)

    def __init__(self) -> None:
        super().__init__()
        self._elapsed_timer = QElapsedTimer()
        self._time_timer = QTimer()
        self._time_timer.timeout.connect(self._update_elapsed_time)

    def start(self) -> None:
        self._elapsed_timer.start()
        self._time_timer.start(1000)

    def stop(self) -> None:
        self._elapsed_timer.invalidate()
        self._time_timer.stop()

    def _update_elapsed_time(self) -> None:
        elapsed_ms = self._elapsed_timer.elapsed()
        elapsed_time_str = self._format_elapsed_time(elapsed_ms)
        self.elapsed_time_updated.emit(elapsed_time_str)

    @staticmethod
    def _format_elapsed_time(milliseconds: int) -> str:
        seconds = milliseconds // 1000
        minutes, seconds = divmod(seconds, 60)
        hours, minutes = divmod(minutes, 60)
        return f"{hours:02}:{minutes:02}:{seconds:02}"


class _ProgressBarWidget(QDialog):
    """A progress bar that oscillates between 0 and a given range."""

    def __init__(self, parent: QWidget | None = None, *, text: str = "") -> None:
        super().__init__(parent)
        self.setWindowFlags(Qt.WindowType.Sheet)

        self._label = QLabel(text)
        self._label.setAlignment(Qt.AlignmentFlag.AlignCenter)

        self._progress_bar = QProgressBar()
        self._progress_bar.setMinimumWidth(200)
        self._progress_bar.setValue(0)

        layout = QVBoxLayout(self)
        layout.setAlignment(Qt.AlignmentFlag.AlignCenter)
        layout.setContentsMargins(10, 10, 10, 10)
        layout.addWidget(self._label)
        layout.addWidget(self._progress_bar)

    def setText(self, text: str) -> None:
        """Set the text of the progress bar."""
        self._label.setText(text)

    def setValue(self, value: int) -> None:
        """Set the progress bar value."""
        self._progress_bar.setValue(value)

    def setRange(self, min: int, max: int) -> None:
        """Set the progress bar range."""
        self._progress_bar.setRange(min, max)

    def showPercentage(self, visible: bool) -> None:
        """Show or hide the percentage display on the progress bar."""
        self._progress_bar.setTextVisible(visible)


class _WaitingProgressBarWidget(QDialog):
    """A progress bar that oscillates between 0 and a given range."""

    def __init__(
        self, parent: QWidget | None = None, *, range: int = 50, text: str = ""
    ) -> None:
        super().__init__(parent)
        self.setWindowFlags(self.windowFlags() | Qt.WindowType.FramelessWindowHint)

        self._range = range

        self._text = text
        label = QLabel(self._text)
        label.setAlignment(Qt.AlignmentFlag.AlignCenter)

        self._progress_bar = QProgressBar()
        self._progress_bar.setMinimumWidth(200)
        self._progress_bar.setRange(0, self._range)
        self._progress_bar.setValue(0)

        self._direction = 1

        self._timer = QTimer(self)
        self._timer.timeout.connect(self._update_progress)

        layout = QVBoxLayout(self)
        layout.setAlignment(Qt.AlignmentFlag.AlignCenter)
        layout.setContentsMargins(10, 10, 10, 10)
        layout.addWidget(label)
        layout.addWidget(self._progress_bar)

    def start(self) -> None:
        """Start the progress bar."""
        self.show()
        self._timer.start(50)

    def stop(self) -> None:
        """Stop the progress bar."""
        self.hide()
        self._timer.stop()

    def _update_progress(self) -> None:
        """Update the progress bar value.

        The progress bar value will oscillate between 0 and the range and back.
        """
        value = self._progress_bar.value()
        value += self._direction
        if value >= self._range:
            value = self._range
            self._direction = -1
        elif value <= 0:
            value = 0
            self._direction = 1
        self._progress_bar.setValue(value)


def parse_lineedit_text(input_str: str) -> list[int]:
    """Parse the input string and return a list of numbers."""
    parts = input_str.split(",")
    numbers: list[int] = []
    for part in parts:
        part = part.strip()  # remove any leading/trailing whitespace
        if "-" in part:
            with contextlib.suppress(ValueError):
                start, end = map(int, part.split("-"))
                numbers.extend(range(start, end + 1))
        else:
            with contextlib.suppress(ValueError):
                numbers.append(int(part))
    return numbers


def calculate_dff(
    data: np.ndarray, window: int = 100, percentile: int = 10, plot: bool = False
) -> np.ndarray:
    """Calculate the delta F/F using a sliding window and a percentile.

    Parameters
    ----------
    data : np.ndarray
        Array representing the fluorescence trace.
    window : int
        Size of the moving window for the background calculation. Default is 100.
    percentile : int
        Percentile to use for the background calculation. Default is 10.
    plot : bool
        Whether to show a plot of the background and trace. Default is False.

    Returns
    -------
    np.ndarray
        Array representing the delta F/F.
    """
    dff: np.ndarray = np.array([])
    bg: np.ndarray = _calculate_bg(data, window, percentile)
    dff = (data - bg) / bg
    dff -= np.min(dff)

    # plot background and trace
    if plot:
        plt.figure(figsize=(10, 8))
        plt.plot(bg, label="background", color="black")
        plt.plot(data, label="trace", color="green")
        plt.legend()
        plt.show()

    return dff


def _calculate_bg(data: np.ndarray, window: int, percentile: int = 10) -> np.ndarray:
    """
    Calculate the background using a moving window and a specified percentile.

    Parameters
    ----------
    data : np.ndarray
        Array representing the fluorescence trace.
    window : int
        Size of the moving window.
    percentile : int
        Percentile to use for the background calculation. Default is 10.

    Returns
    -------
    np.ndarray
        Array representing the background.
    """
    # Initialize background array
    background: np.ndarray = np.zeros_like(data)

    # Use the lower percentile (e.g., 10th percentile)
    for y in range(len(data)):
        x = max(0, y - window // 2)
        lower_percentile = np.percentile(data[x : y + 1], percentile)
        background[y] = lower_percentile

    return background


def get_linear_phase(frames: int, peaks: np.ndarray) -> list[float]:
    """Calculate the linear phase progression."""
    if not peaks.any():
        return [0.0 for _ in range(frames)]
    peaks_list = [int(peak) for peak in peaks]

    if any(p < 0 or p >= frames for p in peaks):
        raise ValueError("All peaks must be within the range of frames.")

    peaks_list = [int(peak) for peak in peaks]
    if peaks_list[0] != 0:
        peaks_list.insert(0, 0)
    if peaks_list[-1] != (frames - 1):
        peaks_list.append(frames - 1)

    phase = [0.0] * frames

    for k in range(len(peaks_list) - 1):
        start, end = peaks_list[k], peaks_list[k + 1]

        if start == end:
            continue

        for t in range(start, end):
            phase[t] = (2 * np.pi) * ((t - start) / (end - start)) + (2 * np.pi * k)

    phase[frames - 1] = 2 * np.pi * (len(peaks_list) - 1)

    return phase


def get_iei(peaks: list[int], elapsed_time_list: list[float]) -> list[float] | None:
    """Calculate the interevent interval."""
    # if less than 2 peaks or framerate is negative
    if len(peaks) < 2 or len(elapsed_time_list) <= 1:
        return None

    peaks_time_stamps = [elapsed_time_list[i] for i in peaks]  # ms

    # calculate the difference in time between two consecutive peaks
    iei_ms = np.diff(np.array(peaks_time_stamps))  # ms

    return [float(iei_peak / 1000) for iei_peak in iei_ms]


def create_stimulation_mask(stimulation_file: str) -> np.ndarray:
    """Create a binary mask from an input image.

    We use this to create a mask of the stimulated area. If the input image is a
    mask image already, simply return it.

    Parameters
    ----------
    stimulation_file : str
        Path to the stimulation image.
    """
    # load grayscale image
    blue_img = tifffile.imread(stimulation_file)

    # check if the image is already a binary mask
    if np.unique(blue_img).size == 2:
        return blue_img  # type: ignore

    # apply Gaussian Blur to reduce noise
    blur = filters.gaussian(blue_img, sigma=2)

    # set the threshold to otsu's threshold and apply thresholding
    th = blur > filters.threshold_otsu(blur)

    # morphological operations
    selem_small = morphology.disk(2)
    selem_large = morphology.disk(5)

    # closing operation (removes small holes)
    closed = morphology.closing(th, selem_small)

    # erosion (removes small noise)
    eroded = morphology.erosion(closed, selem_small)

    # final closing with a larger structuring element
    final_mask = morphology.closing(eroded, selem_large)

    return final_mask.astype(np.uint8)  # type: ignore


def get_overlap_roi_with_stimulated_area(
    stimulation_mask: np.ndarray, roi_mask: np.ndarray
) -> float:
    """Compute the fraction of the ROI that overlaps with the stimulated area."""
    if roi_mask.shape != stimulation_mask.shape:
        raise ValueError("roi_mask and st_area must have the same dimensions.")

    # count nonzero pixels in the ROI mask
    cell_pixels = np.count_nonzero(roi_mask)

    # if the ROI mask has no pixels, return 0
    if cell_pixels == 0:
        return 0.0

    # count overlapping pixels (logical AND operation)
    overlapping_pixels = np.count_nonzero(roi_mask & stimulation_mask)

    return overlapping_pixels / cell_pixels<|MERGE_RESOLUTION|>--- conflicted
+++ resolved
@@ -65,11 +65,7 @@
 STIMULATED_ROIS_WITH_STIMULATED_AREA = (
     "Stimulated vs Non-Stimulated ROIs with Stimulated Area"
 )
-<<<<<<< HEAD
-SYNCHRONY_ALL = "Global Synchrony"
-=======
 GLOBAL_SYNCHRONY = "Global Synchrony"
->>>>>>> 9bad51ad
 
 SINGLE_WELL_COMBO_OPTIONS = [
     RAW_TRACES,
@@ -99,7 +95,7 @@
     DEC_DFF_AMPLITUDE_ALL,
     DEC_DFF_FREQUENCY_ALL,
     DEC_DFF_IEI_ALL,
-    SYNCHRONY_ALL,
+    # SYNCHRONY_ALL,
 ]
 # ------------------------------------------------------------------------------------
 
