from __future__ import annotations

import contextlib
from dataclasses import dataclass, replace
from pathlib import Path
from typing import Any, TypeVar

import matplotlib.pyplot as plt
import numpy as np
<<<<<<< HEAD
import xlsxwriter
=======
import tifffile
>>>>>>> a0d71704
from qtpy.QtCore import QElapsedTimer, QObject, Qt, QTimer, Signal
from qtpy.QtWidgets import (
    QDialog,
    QFileDialog,
    QHBoxLayout,
    QLabel,
    QLineEdit,
    QMessageBox,
    QProgressBar,
    QPushButton,
    QSizePolicy,
    QVBoxLayout,
    QWidget,
)
from scipy.interpolate import CubicSpline
from skimage import filters, morphology

# Define a type variable for the BaseClass
T = TypeVar("T", bound="BaseClass")

RED = "#C33"
GREEN = "#00FF00"
BLUE = "#3776A1"
GENOTYPE_MAP = "genotype_plate_map.json"
TREATMENT_MAP = "treatment_plate_map.json"
COND1 = "condition_1"
COND2 = "condition_2"
STIMULATION_MASK = "stimulation_mask.tif"

# ----------------------------Measurement to compile in CSV---------------------------
# Each metric here will be pulled/calculated from the analysis data and compile into
# a CSV at the end of the analysis.
COMPILE_METRICS = [
    "amplitude",
    "frequency",
    "cell_size",
    "linear_connectivity",
    "cubic_connectivity",
    "iei",
    "percentage_active",
]

# -----------------------------------GRAPH PLOTTING-----------------------------------
# Anything added here will appear in the dropdown menu in the graph widget.
# Modify the plot_traces function in _plot_methods.py to add the corresponding plotting
# logic for the new options.

RAW_TRACES = "Raw Traces"
NORMALIZED_TRACES = "Normalized Traces [0, 1]"
DFF = "DeltaF/F0"
DFF_NORMALIZED = "DeltaF/F0 Normalized [0, 1]"
DEC_DFF = "Deconvolved DeltaF/F0"
DEC_DFF_WITH_PEAKS = "Deconvolved DeltaF/F0 with Peaks"
DEC_DFF_NORMALIZED = "Deconvolved DeltaF/F0 Normalized [0, 1]"
DEC_DFF_NORMALIZED_WITH_PEAKS = "Deconvolved DeltaF/F0 Normalized [0, 1] with Peaks"
DEC_DFF_AMPLITUDE = "Deconvolved DeltaF/F0 Amplitudes"
DEC_DFF_FREQUENCY = "Deconvolved DeltaF/F0 Frequencies"
DEC_DFF_AMPLITUDE_VS_FREQUENCY = "Deconvolved DeltaF/F0 Amplitudes vs Frequencies"
DEC_DFF_IEI = "Deconvolved DeltaF/F0 Inter-event Interval"

DEC_DFF_AMPLITUDE_VS_FREQUENCY_ALL = "Deconvolved DeltaF/F0 Amplitudes vs Frequencies"
DEC_DFF_AMPLITUDE_ALL = "Deconvolved DeltaF/F0 Amplitudes"
DEC_DFF_FREQUENCY_ALL = "Deconvolved DeltaF/F0 Frequencies"
RASTER_PLOT = "Raster plot Colored by ROI"
RASTER_PLOT_AMP = "Raster plot Colored by Amplitude"
RASTER_PLOT_AMP_WITH_COLORBAR = "Raster plot Colored by Amplitude with Colorbar"
DEC_DFF_IEI_ALL = "Deconvolved DeltaF/F0 Inter-event Interval"
STIMULATED_AREA = "Stimulated Area"
STIMULATED_ROIS = "Stimulated vs Non-Stimulated ROIs"
STIMULATED_ROIS_WITH_STIMULATED_AREA = (
    "Stimulated vs Non-Stimulated ROIs with Stimulated Area"
)

SINGLE_WELL_COMBO_OPTIONS = [
    RAW_TRACES,
    NORMALIZED_TRACES,
    DFF,
    DFF_NORMALIZED,
    DEC_DFF,
    DEC_DFF_WITH_PEAKS,
    DEC_DFF_NORMALIZED,
    DEC_DFF_NORMALIZED_WITH_PEAKS,
    DEC_DFF_AMPLITUDE,
    DEC_DFF_FREQUENCY,
    DEC_DFF_AMPLITUDE_VS_FREQUENCY,
    DEC_DFF_IEI,
    RASTER_PLOT,
    RASTER_PLOT_AMP,
    RASTER_PLOT_AMP_WITH_COLORBAR,
    STIMULATED_AREA,
    STIMULATED_ROIS,
    STIMULATED_ROIS_WITH_STIMULATED_AREA,
]

MULTI_WELL_COMBO_OPTIONS = [
    DEC_DFF_AMPLITUDE_VS_FREQUENCY_ALL,
    DEC_DFF_AMPLITUDE_ALL,
    DEC_DFF_FREQUENCY_ALL,
    DEC_DFF_IEI_ALL,
]
# ------------------------------------------------------------------------------------


@dataclass
class BaseClass:
    """Base class for all classes in the package."""

    def replace(self: T, **kwargs: Any) -> T:
        """Replace the values of the dataclass with the given keyword arguments."""
        return replace(self, **kwargs)


@dataclass
class ROIData(BaseClass):
    """NamedTuple to store ROI data."""

    well_fov_position: str = ""
    raw_trace: list[float] | None = None
    dff: list[float] | None = None
    dec_dff: list[float] | None = None  # deconvolved dff with oasis package
    peaks_dec_dff: list[float] | None = None
    peaks_amplitudes_dec_dff: list[float] | None = None
    peaks_prominence_dec_dff: float | None = None
    inferred_spikes: list[float] | None = None
    dec_dff_frequency: float | None = None
    condition_1: str | None = None
    condition_2: str | None = None
    cell_size: float | None = None
    cell_size_units: str | None = None
    total_recording_time_in_sec: float | None = None
    active: bool | None = None
    linear_phase: list[float] | None = None
    cubic_phase: list[float] | None = None
    iei: list[float] | None = None  # interevent interval
    stimulated: bool = False
    # ... add whatever other data we need


def show_error_dialog(parent: QWidget, message: str) -> None:
    """Show an error dialog with the given message."""
    dialog = QMessageBox(parent)
    dialog.setWindowTitle("Error")
    dialog.setText(message)
    dialog.setIcon(QMessageBox.Icon.Critical)
    dialog.setStandardButtons(QMessageBox.StandardButton.Ok)
    dialog.exec()


class _BrowseWidget(QWidget):
    pathSet = Signal(str)
    filePathSet = Signal(str)

    def __init__(
        self,
        parent: QWidget | None = None,
        label: str = "",
        path: str | None = None,
        tooltip: str = "",
        *,
        is_dir: bool = True,
    ) -> None:
        super().__init__(parent)

        self._is_dir = is_dir

        self._current_path = path or ""

        self._label_text = label

        self._label = QLabel(f"{self._label_text}:")
        self._label.setSizePolicy(QSizePolicy.Policy.Fixed, QSizePolicy.Policy.Fixed)
        self._label.setToolTip(tooltip)

        self._path = QLineEdit()
        self._path.setText(self._current_path)
        self._browse_btn = QPushButton("Browse")
        self._browse_btn.clicked.connect(self._on_browse)

        layout = QHBoxLayout(self)
        layout.setContentsMargins(0, 0, 0, 0)
        layout.setSpacing(5)
        layout.addWidget(self._label)
        layout.addWidget(self._path)
        layout.addWidget(self._browse_btn)

    def value(self) -> str:
        return self._path.text()  # type: ignore

    def setValue(self, path: str) -> None:
        self._path.setText(path)

    def _on_browse(self) -> None:
        if self._is_dir:
            if path := QFileDialog.getExistingDirectory(
                self, f"Select the {self._label_text}.", self._current_path
            ):
                self._path.setText(path)
                self.pathSet.emit(path)
        else:
            path, _ = QFileDialog.getOpenFileName(
                self,
                f"Select the {self._label_text}.",
                "",
                "JSON (*.json); IMAGES (*.tif *.tiff)",
            )
            if path:
                self._path.setText(path)
                self.filePathSet.emit(path)


class _ElapsedTimer(QObject):
    """A timer to keep track of the elapsed time."""

    elapsed_time_updated = Signal(str)

    def __init__(self) -> None:
        super().__init__()
        self._elapsed_timer = QElapsedTimer()
        self._time_timer = QTimer()
        self._time_timer.timeout.connect(self._update_elapsed_time)

    def start(self) -> None:
        self._elapsed_timer.start()
        self._time_timer.start(1000)

    def stop(self) -> None:
        self._elapsed_timer.invalidate()
        self._time_timer.stop()

    def _update_elapsed_time(self) -> None:
        elapsed_ms = self._elapsed_timer.elapsed()
        elapsed_time_str = self._format_elapsed_time(elapsed_ms)
        self.elapsed_time_updated.emit(elapsed_time_str)

    @staticmethod
    def _format_elapsed_time(milliseconds: int) -> str:
        seconds = milliseconds // 1000
        minutes, seconds = divmod(seconds, 60)
        hours, minutes = divmod(minutes, 60)
        return f"{hours:02}:{minutes:02}:{seconds:02}"


class _ProgressBarWidget(QDialog):
    """A progress bar that oscillates between 0 and a given range."""

    def __init__(self, parent: QWidget | None = None, *, text: str = "") -> None:
        super().__init__(parent)
        self.setWindowFlags(Qt.WindowType.Sheet)

        self._label = QLabel(text)
        self._label.setAlignment(Qt.AlignmentFlag.AlignCenter)

        self._progress_bar = QProgressBar()
        self._progress_bar.setMinimumWidth(200)
        self._progress_bar.setValue(0)

        layout = QVBoxLayout(self)
        layout.setAlignment(Qt.AlignmentFlag.AlignCenter)
        layout.setContentsMargins(10, 10, 10, 10)
        layout.addWidget(self._label)
        layout.addWidget(self._progress_bar)

    def setText(self, text: str) -> None:
        """Set the text of the progress bar."""
        self._label.setText(text)

    def setValue(self, value: int) -> None:
        """Set the progress bar value."""
        self._progress_bar.setValue(value)

    def setRange(self, min: int, max: int) -> None:
        """Set the progress bar range."""
        self._progress_bar.setRange(min, max)

    def showPercentage(self, visible: bool) -> None:
        """Show or hide the percentage display on the progress bar."""
        self._progress_bar.setTextVisible(visible)


class _WaitingProgressBarWidget(QDialog):
    """A progress bar that oscillates between 0 and a given range."""

    def __init__(
        self, parent: QWidget | None = None, *, range: int = 50, text: str = ""
    ) -> None:
        super().__init__(parent)
        self.setWindowFlags(self.windowFlags() | Qt.WindowType.FramelessWindowHint)

        self._range = range

        self._text = text
        label = QLabel(self._text)
        label.setAlignment(Qt.AlignmentFlag.AlignCenter)

        self._progress_bar = QProgressBar()
        self._progress_bar.setMinimumWidth(200)
        self._progress_bar.setRange(0, self._range)
        self._progress_bar.setValue(0)

        self._direction = 1

        self._timer = QTimer(self)
        self._timer.timeout.connect(self._update_progress)

        layout = QVBoxLayout(self)
        layout.setAlignment(Qt.AlignmentFlag.AlignCenter)
        layout.setContentsMargins(10, 10, 10, 10)
        layout.addWidget(label)
        layout.addWidget(self._progress_bar)

    def start(self) -> None:
        """Start the progress bar."""
        self.show()
        self._timer.start(50)

    def stop(self) -> None:
        """Stop the progress bar."""
        self.hide()
        self._timer.stop()

    def _update_progress(self) -> None:
        """Update the progress bar value.

        The progress bar value will oscillate between 0 and the range and back.
        """
        value = self._progress_bar.value()
        value += self._direction
        if value >= self._range:
            value = self._range
            self._direction = -1
        elif value <= 0:
            value = 0
            self._direction = 1
        self._progress_bar.setValue(value)


def parse_lineedit_text(input_str: str) -> list[int]:
    """Parse the input string and return a list of numbers."""
    parts = input_str.split(",")
    numbers: list[int] = []
    for part in parts:
        part = part.strip()  # remove any leading/trailing whitespace
        if "-" in part:
            with contextlib.suppress(ValueError):
                start, end = map(int, part.split("-"))
                numbers.extend(range(start, end + 1))
        else:
            with contextlib.suppress(ValueError):
                numbers.append(int(part))
    return numbers


def calculate_dff(
    data: np.ndarray, window: int = 100, percentile: int = 10, plot: bool = False
) -> np.ndarray:
    """Calculate the delta F/F using a sliding window and a percentile.

    Parameters
    ----------
    data : np.ndarray
        Array representing the fluorescence trace.
    window : int
        Size of the moving window for the background calculation. Default is 100.
    percentile : int
        Percentile to use for the background calculation. Default is 10.
    plot : bool
        Whether to show a plot of the background and trace. Default is False.

    Returns
    -------
    np.ndarray
        Array representing the delta F/F.
    """
    dff: np.ndarray = np.array([])
    bg: np.ndarray = _calculate_bg(data, window, percentile)
    dff = (data - bg) / bg
    dff -= np.min(dff)

    # plot background and trace
    if plot:
        plt.figure(figsize=(10, 8))
        plt.plot(bg, label="background", color="black")
        plt.plot(data, label="trace", color="green")
        plt.legend()
        plt.show()

    return dff


def _calculate_bg(data: np.ndarray, window: int, percentile: int = 10) -> np.ndarray:
    """
    Calculate the background using a moving window and a specified percentile.

    Parameters
    ----------
    data : np.ndarray
        Array representing the fluorescence trace.
    window : int
        Size of the moving window.
    percentile : int
        Percentile to use for the background calculation. Default is 10.

    Returns
    -------
    np.ndarray
        Array representing the background.
    """
    # Initialize background array
    background: np.ndarray = np.zeros_like(data)

    # Use the lower percentile (e.g., 10th percentile)
    for y in range(len(data)):
        x = max(0, y - window // 2)
        lower_percentile = np.percentile(data[x : y + 1], percentile)
        background[y] = lower_percentile

    return background


def get_linear_phase(frames: int, peaks: np.ndarray) -> list[float]:
    """Calculate the linear phase progression."""
    if any(p < 0 or p >= frames for p in peaks):
        raise ValueError("All peaks must be within the range of frames.")

    peaks_list = [int(peak) for peak in peaks]
    if peaks_list[0] != 0:
        peaks_list.insert(0, 0)
    if peaks_list[-1] != (frames - 1):
        peaks_list.append(frames - 1)

    phase = [0.0] * frames

    for k in range(len(peaks_list) - 1):
        start, end = peaks_list[k], peaks_list[k + 1]

        if start == end:
            continue

        for t in range(start, end):
            phase[t] = (2 * np.pi) * ((t - start) / (end - start)) + (2 * np.pi * k)

    phase[frames - 1] = 2 * np.pi * (len(peaks_list) - 1)

    return phase


def get_cubic_phase(total_frames: int, peaks: np.ndarray) -> list[float]:
    """Calculate the instantaneous phase with smooth interpolation and handle negative values."""  # noqa: E501
    peaks_list = [int(peak) for peak in peaks]

    if peaks_list[0] != 0:
        peaks_list.insert(0, 0)

    if peaks_list[-1] != (total_frames - 1):
        peaks_list.append(total_frames - 1)

    num_cycles = len(peaks_list) - 1

    peak_phases = np.arange(num_cycles + 1) * 2 * np.pi

    cubic_spline = CubicSpline(peaks_list, peak_phases, bc_type="clamped")

    frames = np.arange(total_frames)
    phases = cubic_spline(frames)

    phases = np.clip(phases, 0, None)
    phases = np.mod(phases, 2 * np.pi)

    return [float(phase) for phase in phases]


def get_connectivity(phase_dict: dict[str, list[float]]) -> float | None:
    """Calculate the connection matrix."""
    connection_matrix = _get_connectivity_matrix(phase_dict)

    if connection_matrix is None or connection_matrix.size == 0:
        return None

    # Ensure the matrix is at least 2x2 and square
    if connection_matrix.shape[0] < 2 or (
        connection_matrix.shape[0] != connection_matrix.shape[1]
    ):
        return None

    return float(
        np.median(np.sum(connection_matrix, axis=0) - 1)
        / (connection_matrix.shape[0] - 1)
    )


def _get_connectivity_matrix(phase_dict: dict[str, list[float]]) -> np.ndarray | None:
    """Calculate global connectivity using vectorized operations."""
    active_rois = list(phase_dict.keys())  # ROI names

    if len(active_rois) < 2:
        return None

    # Convert phase_dict values into a NumPy array of shape (N, T)
    phase_array = np.array([phase_dict[roi] for roi in active_rois])  # Shape (N, T)

    # Compute pairwise phase difference using broadcasting (Shape: (N, N, T))
    phase_diff = np.expand_dims(phase_array, axis=1) - np.expand_dims(
        phase_array, axis=0
    )

    # Ensure phase difference is within valid range [0, 2π]
    phase_diff = np.mod(np.abs(phase_diff), 2 * np.pi)

    # Compute cosine and sine of the phase differences
    cos_mean = np.mean(np.cos(phase_diff), axis=2)  # Shape: (N, N)
    sin_mean = np.mean(np.sin(phase_diff), axis=2)  # Shape: (N, N)

    return np.array(np.sqrt(cos_mean**2 + sin_mean**2))


def get_iei(peaks: list[int], elapsed_time_list: list[float]) -> list[float] | None:
    """Calculate the interevent interval."""
    # if less than 2 peaks or framerate is negative
    if len(peaks) < 2 or len(elapsed_time_list) <= 1:
        return None

    peaks_time_stamps = [elapsed_time_list[i] for i in peaks]  # ms

    # calculate the difference in time between two consecutive peaks
    iei_ms = np.diff(np.array(peaks_time_stamps))  # ms

    return [float(iei_peak / 1000) for iei_peak in iei_ms]


def create_stimulation_mask(stimulation_file: str) -> np.ndarray:
    """Create a binary mask from an input image.

    We use this to create a mask of the stimulated area. If the input image is a
    mask image already, simply return it.

    Parameters
    ----------
    stimulation_file : str
        Path to the stimulation image.
    """
    # load grayscale image
    blue_img = tifffile.imread(stimulation_file)

    # check if the image is already a binary mask
    if np.unique(blue_img).size == 2:
        return blue_img  # type: ignore

    # apply Gaussian Blur to reduce noise
    blur = filters.gaussian(blue_img, sigma=2)

    # set the threshold to otsu's threshold and apply thresholding
    th = blur > filters.threshold_otsu(blur)

    # morphological operations
    selem_small = morphology.disk(2)
    selem_large = morphology.disk(5)

    # closing operation (removes small holes)
    closed = morphology.closing(th, selem_small)

    # erosion (removes small noise)
    eroded = morphology.erosion(closed, selem_small)

    # final closing with a larger structuring element
    final_mask = morphology.closing(eroded, selem_large)

    return final_mask.astype(np.uint8)  # type: ignore


def get_overlap_roi_with_stimulated_area(
    stimulation_mask: np.ndarray, roi_mask: np.ndarray
) -> float:
    """Compute the fraction of the ROI that overlaps with the stimulated area."""
    if roi_mask.shape != stimulation_mask.shape:
        raise ValueError("roi_mask and st_area must have the same dimensions.")

    # count nonzero pixels in the ROI mask
    cell_pixels = np.count_nonzero(roi_mask)

    # if the ROI mask has no pixels, return 0
    if cell_pixels == 0:
        return 0.0

    # count overlapping pixels (logical AND operation)
    overlapping_pixels = np.count_nonzero(roi_mask & stimulation_mask)

<<<<<<< HEAD
    return iei


# ----------------------------code to compile data------------------------------------
def compile_data_to_csv(
    analysis_data: dict[str, dict],
    plate_map: dict[str, dict[str, str]],
    save_path: str,
    col_per_treatment: int = 12,
) -> None:
    """Compile the data from analysis data into a CSV."""
    fov_data_by_metric, cell_size_unit, condition_1_list, condition_2_list = (
        _compile_per_metric(analysis_data, plate_map)
    )
    _output_csv(
        fov_data_by_metric,
        condition_1_list,
        condition_2_list,
        cell_size_unit,
        save_path,
        col_per_treatment,
    )


def _compile_data_per_fov(
    fov_dict: dict[str, ROIData],
) -> tuple[dict[str, float], str]:
    """Compile FOV data from all ROI data."""
    # compile data for one fov
    data_per_fov_dict: dict[str, float] = {}

    for measurement in COMPILE_METRICS:
        if measurement not in data_per_fov_dict:
            data_per_fov_dict[measurement] = 0

    amplitude_list_fov: list[float | None] = []
    cell_size_list_fov: list[float | None] = []
    frequency_list_fov: list[float | None] = []
    iei_list_fov: list[float | None] = []
    active_cells: int = 0
    cell_size_unit: str = ""
    cubic_phases: dict[str, list[float]] = {}
    linear_phases: dict[str, list[float]] = {}

    for roi_name, roiData in fov_dict.items():
        if not isinstance(roiData, ROIData):
            continue

        # cell size
        cell_size_list_fov.append(roiData.cell_size)
        if len(cell_size_unit) < 1:
            cell_size_unit = (
                roiData.cell_size_units
                if isinstance(roiData.cell_size_units, str)
                else ""
            )

        # global connectivity
        if isinstance(roiData.cubic_phase, list) and len(roiData.cubic_phase) > 0:
            if roi_name not in cubic_phases:
                cubic_phases[roi_name] = []
            cubic_phases[roi_name] = roiData.cubic_phase

        if isinstance(roiData.linear_phase, list) and len(roiData.linear_phase) > 0:
            if roi_name not in linear_phases:
                linear_phases[roi_name] = []
            linear_phases[roi_name] = roiData.linear_phase

        # if cells are active (i.e. have at least one peak)
        if roiData.active:
            # amplitude
            avg_amp_roi = (
                np.mean(roiData.peaks_amplitudes_dec_dff, dtype=np.float64)
                if isinstance(roiData.peaks_amplitudes_dec_dff, list)
                else np.nan
            )
            amplitude_list_fov.append(avg_amp_roi)

            # frequency
            frequency_list_fov.append(roiData.dec_dff_frequency)

            # iei
            avg_iei_roi = (
                np.mean(roiData.iei, dtype=np.float64)
                if isinstance(roiData.iei, list) or isinstance(roiData.iei, float)
                else np.nan
            )
            iei_list_fov.append(avg_iei_roi)

            # activity
            active_cells += 1

    avg_amp_fov = _safe_mean(amplitude_list_fov)
    avg_cell_size_fov = _safe_mean(cell_size_list_fov)
    avg_frequency_fov = _safe_mean(frequency_list_fov)
    avg_iei_fov = _safe_mean(iei_list_fov)

    cubic_connectivity = get_connectivity(cubic_phases)
    linear_connectivity = get_connectivity(linear_phases)
    percentage_active = float(active_cells / len(list(fov_dict.keys())) * 100)

    # NOTE: if adding more output measurements,
    # make sure to check that the keys are in the COMPILED_METRICS
    data_per_fov_dict["amplitude"] = avg_amp_fov
    data_per_fov_dict["frequency"] = avg_frequency_fov
    data_per_fov_dict["cell_size"] = avg_cell_size_fov
    data_per_fov_dict["iei"] = avg_iei_fov
    data_per_fov_dict["percentage_active"] = percentage_active
    data_per_fov_dict["cubic_connectivity"] = (
        cubic_connectivity if isinstance(cubic_connectivity, float) else np.nan
    )
    data_per_fov_dict["linear_connectivity"] = (
        linear_connectivity if isinstance(linear_connectivity, float) else np.nan
    )

    return data_per_fov_dict, cell_size_unit


def _safe_mean(data_list: list) -> float:
    if len(data_list) < 1:
        return np.nan

    try:
        data_list_cleaned = [float(v) for v in data_list if v is not None]

        if len(data_list_cleaned) > 1:
            return np.nanmean(data_list_cleaned, dtype=np.float64)
        elif len(data_list_cleaned) == 1 and not np.isnan(data_list_cleaned[0]):
            return data_list_cleaned[0]
        else:
            return np.nan

    except (ValueError, TypeError, RuntimeWarning):
        return np.nan


def _compile_per_metric(
    analysis_data: dict[str, dict], plate_map: dict[str, dict[str, str]]
) -> tuple[
    list[dict[str, dict[str, list[float]]]], str, dict[str, int], dict[str, int]
]:
    """Group the FOV data based on metrics and platemap."""
    data_by_metrics: list[dict[str, dict[str, list[float]]]] = []
    condition_1_dict: dict[str, int] = {}
    condition_2_dict: dict[str, int] = {}

    for output in COMPILE_METRICS:  # noqa: B007
        data_by_metrics.append({})

    for fov_name, fov_dict in analysis_data.items():
        well = fov_name.split("_")[0]

        if well not in plate_map:
            condition_1 = condition_2 = "unspecified"
        else:
            # get condition names if any; if not, label as unspecified
            condition_1 = plate_map[well].get(COND1, "unspecified")
            condition_2 = plate_map[well].get(COND2, "unspecified")

        if condition_1 not in condition_1_dict:
            condition_1_dict[condition_1] = 0
        condition_1_dict[condition_1] += 1

        if condition_2 not in condition_2_dict:
            condition_2_dict[condition_2] = 0
        condition_2_dict[condition_2] += 1

        for output_dict in data_by_metrics:
            if condition_1 not in output_dict:
                output_dict[condition_1] = {}
            if condition_2 not in output_dict[condition_1]:
                output_dict[condition_1][condition_2] = []

        data_per_fov_dict, cell_size_unit = _compile_data_per_fov(fov_dict)

        for i, output in enumerate(COMPILE_METRICS):
            output_value = data_per_fov_dict[output]
            data_by_metrics[i][condition_1][condition_2].append(output_value)

    return data_by_metrics, cell_size_unit, condition_1_dict, condition_2_dict


def _output_csv(
    compiled_data_list: list[dict[str, dict[str, list[float]]]],
    condition_1_dict: dict[str, int],
    condition_2_dict: dict[str, int],
    cell_size_unit: str,
    save_path: str,
    col_per_treatment: int = 12,
) -> None:
    """Save csv files of the data."""
    exp_name = Path(save_path).parent.name

    if compiled_data_list is None:
        return None

    condition_1_list = list(condition_1_dict.keys())
    condition_2_list = list(condition_2_dict.keys())

    for metric, readout_data in zip(COMPILE_METRICS, compiled_data_list):
        if metric == "cell_size":
            file_path = Path(save_path) / f"{exp_name}_{metric}_{cell_size_unit}.xlsx"
        else:
            file_path = Path(save_path) / f"{exp_name}_{metric}.xlsx"

        with xlsxwriter.Workbook(file_path, {"nan_inf_to_errors": True}) as wkbk:
            wkst = wkbk.add_worksheet(metric)
            num_format = wkbk.add_format({"num_format": "0.00"})
            wkst.write(0, 0, metric)

            # write conditions
            for i, (condition, num_cond) in enumerate(condition_2_dict.items()):
                col = col_per_treatment if num_cond < col_per_treatment else num_cond
                for repeat in range(col):
                    wkst.write(0, i * col + repeat + 1, condition)

            # write genotypes
            if len(condition_1_list) > 0:
                for i, condition_1 in enumerate(condition_1_list):
                    cond1 = condition_1
                    if condition_1.lower() == "crispr":
                        cond1 = "+/+"
                    elif condition_1.lower() == "patient":
                        cond1 = "+/-"
                    elif condition_1.lower() == "null":
                        cond1 = "-/-"

                    wkst.write(i + 1, 0, cond1)

            for condition1, cond_data in readout_data.items():
                for condition2, data_list in cond_data.items():
                    col = (
                        col_per_treatment
                        if len(data_list) < col_per_treatment
                        else len(data_list)
                    )
                    for i in range(col):
                        try:
                            start = condition_2_list.index(condition2)
                            row = condition_1_list.index(condition1) + 1
                        except ValueError:
                            start = 0
                            row = 5

                        if i < len(data_list):
                            entry = data_list[i]
                            if isinstance(entry, float) and not np.isnan(entry):
                                wkst.write_number(
                                    row,
                                    start * col + i + 1,
                                    entry,
                                    num_format,
                                )
                            # if the data was np.nan, leave the cell blank
                            # NOTE: is there a better way to present the data?
                            else:
                                wkst.write(row, start * col + i + 1, None)
                        else:
                            na_data = "N/A"
                            wkst.write(row, start * col + i + 1, na_data)
=======
    return overlapping_pixels / cell_pixels
>>>>>>> a0d71704
<|MERGE_RESOLUTION|>--- conflicted
+++ resolved
@@ -7,11 +7,8 @@
 
 import matplotlib.pyplot as plt
 import numpy as np
-<<<<<<< HEAD
+import tifffile
 import xlsxwriter
-=======
-import tifffile
->>>>>>> a0d71704
 from qtpy.QtCore import QElapsedTimer, QObject, Qt, QTimer, Signal
 from qtpy.QtWidgets import (
     QDialog,
@@ -598,267 +595,4 @@
     # count overlapping pixels (logical AND operation)
     overlapping_pixels = np.count_nonzero(roi_mask & stimulation_mask)
 
-<<<<<<< HEAD
-    return iei
-
-
-# ----------------------------code to compile data------------------------------------
-def compile_data_to_csv(
-    analysis_data: dict[str, dict],
-    plate_map: dict[str, dict[str, str]],
-    save_path: str,
-    col_per_treatment: int = 12,
-) -> None:
-    """Compile the data from analysis data into a CSV."""
-    fov_data_by_metric, cell_size_unit, condition_1_list, condition_2_list = (
-        _compile_per_metric(analysis_data, plate_map)
-    )
-    _output_csv(
-        fov_data_by_metric,
-        condition_1_list,
-        condition_2_list,
-        cell_size_unit,
-        save_path,
-        col_per_treatment,
-    )
-
-
-def _compile_data_per_fov(
-    fov_dict: dict[str, ROIData],
-) -> tuple[dict[str, float], str]:
-    """Compile FOV data from all ROI data."""
-    # compile data for one fov
-    data_per_fov_dict: dict[str, float] = {}
-
-    for measurement in COMPILE_METRICS:
-        if measurement not in data_per_fov_dict:
-            data_per_fov_dict[measurement] = 0
-
-    amplitude_list_fov: list[float | None] = []
-    cell_size_list_fov: list[float | None] = []
-    frequency_list_fov: list[float | None] = []
-    iei_list_fov: list[float | None] = []
-    active_cells: int = 0
-    cell_size_unit: str = ""
-    cubic_phases: dict[str, list[float]] = {}
-    linear_phases: dict[str, list[float]] = {}
-
-    for roi_name, roiData in fov_dict.items():
-        if not isinstance(roiData, ROIData):
-            continue
-
-        # cell size
-        cell_size_list_fov.append(roiData.cell_size)
-        if len(cell_size_unit) < 1:
-            cell_size_unit = (
-                roiData.cell_size_units
-                if isinstance(roiData.cell_size_units, str)
-                else ""
-            )
-
-        # global connectivity
-        if isinstance(roiData.cubic_phase, list) and len(roiData.cubic_phase) > 0:
-            if roi_name not in cubic_phases:
-                cubic_phases[roi_name] = []
-            cubic_phases[roi_name] = roiData.cubic_phase
-
-        if isinstance(roiData.linear_phase, list) and len(roiData.linear_phase) > 0:
-            if roi_name not in linear_phases:
-                linear_phases[roi_name] = []
-            linear_phases[roi_name] = roiData.linear_phase
-
-        # if cells are active (i.e. have at least one peak)
-        if roiData.active:
-            # amplitude
-            avg_amp_roi = (
-                np.mean(roiData.peaks_amplitudes_dec_dff, dtype=np.float64)
-                if isinstance(roiData.peaks_amplitudes_dec_dff, list)
-                else np.nan
-            )
-            amplitude_list_fov.append(avg_amp_roi)
-
-            # frequency
-            frequency_list_fov.append(roiData.dec_dff_frequency)
-
-            # iei
-            avg_iei_roi = (
-                np.mean(roiData.iei, dtype=np.float64)
-                if isinstance(roiData.iei, list) or isinstance(roiData.iei, float)
-                else np.nan
-            )
-            iei_list_fov.append(avg_iei_roi)
-
-            # activity
-            active_cells += 1
-
-    avg_amp_fov = _safe_mean(amplitude_list_fov)
-    avg_cell_size_fov = _safe_mean(cell_size_list_fov)
-    avg_frequency_fov = _safe_mean(frequency_list_fov)
-    avg_iei_fov = _safe_mean(iei_list_fov)
-
-    cubic_connectivity = get_connectivity(cubic_phases)
-    linear_connectivity = get_connectivity(linear_phases)
-    percentage_active = float(active_cells / len(list(fov_dict.keys())) * 100)
-
-    # NOTE: if adding more output measurements,
-    # make sure to check that the keys are in the COMPILED_METRICS
-    data_per_fov_dict["amplitude"] = avg_amp_fov
-    data_per_fov_dict["frequency"] = avg_frequency_fov
-    data_per_fov_dict["cell_size"] = avg_cell_size_fov
-    data_per_fov_dict["iei"] = avg_iei_fov
-    data_per_fov_dict["percentage_active"] = percentage_active
-    data_per_fov_dict["cubic_connectivity"] = (
-        cubic_connectivity if isinstance(cubic_connectivity, float) else np.nan
-    )
-    data_per_fov_dict["linear_connectivity"] = (
-        linear_connectivity if isinstance(linear_connectivity, float) else np.nan
-    )
-
-    return data_per_fov_dict, cell_size_unit
-
-
-def _safe_mean(data_list: list) -> float:
-    if len(data_list) < 1:
-        return np.nan
-
-    try:
-        data_list_cleaned = [float(v) for v in data_list if v is not None]
-
-        if len(data_list_cleaned) > 1:
-            return np.nanmean(data_list_cleaned, dtype=np.float64)
-        elif len(data_list_cleaned) == 1 and not np.isnan(data_list_cleaned[0]):
-            return data_list_cleaned[0]
-        else:
-            return np.nan
-
-    except (ValueError, TypeError, RuntimeWarning):
-        return np.nan
-
-
-def _compile_per_metric(
-    analysis_data: dict[str, dict], plate_map: dict[str, dict[str, str]]
-) -> tuple[
-    list[dict[str, dict[str, list[float]]]], str, dict[str, int], dict[str, int]
-]:
-    """Group the FOV data based on metrics and platemap."""
-    data_by_metrics: list[dict[str, dict[str, list[float]]]] = []
-    condition_1_dict: dict[str, int] = {}
-    condition_2_dict: dict[str, int] = {}
-
-    for output in COMPILE_METRICS:  # noqa: B007
-        data_by_metrics.append({})
-
-    for fov_name, fov_dict in analysis_data.items():
-        well = fov_name.split("_")[0]
-
-        if well not in plate_map:
-            condition_1 = condition_2 = "unspecified"
-        else:
-            # get condition names if any; if not, label as unspecified
-            condition_1 = plate_map[well].get(COND1, "unspecified")
-            condition_2 = plate_map[well].get(COND2, "unspecified")
-
-        if condition_1 not in condition_1_dict:
-            condition_1_dict[condition_1] = 0
-        condition_1_dict[condition_1] += 1
-
-        if condition_2 not in condition_2_dict:
-            condition_2_dict[condition_2] = 0
-        condition_2_dict[condition_2] += 1
-
-        for output_dict in data_by_metrics:
-            if condition_1 not in output_dict:
-                output_dict[condition_1] = {}
-            if condition_2 not in output_dict[condition_1]:
-                output_dict[condition_1][condition_2] = []
-
-        data_per_fov_dict, cell_size_unit = _compile_data_per_fov(fov_dict)
-
-        for i, output in enumerate(COMPILE_METRICS):
-            output_value = data_per_fov_dict[output]
-            data_by_metrics[i][condition_1][condition_2].append(output_value)
-
-    return data_by_metrics, cell_size_unit, condition_1_dict, condition_2_dict
-
-
-def _output_csv(
-    compiled_data_list: list[dict[str, dict[str, list[float]]]],
-    condition_1_dict: dict[str, int],
-    condition_2_dict: dict[str, int],
-    cell_size_unit: str,
-    save_path: str,
-    col_per_treatment: int = 12,
-) -> None:
-    """Save csv files of the data."""
-    exp_name = Path(save_path).parent.name
-
-    if compiled_data_list is None:
-        return None
-
-    condition_1_list = list(condition_1_dict.keys())
-    condition_2_list = list(condition_2_dict.keys())
-
-    for metric, readout_data in zip(COMPILE_METRICS, compiled_data_list):
-        if metric == "cell_size":
-            file_path = Path(save_path) / f"{exp_name}_{metric}_{cell_size_unit}.xlsx"
-        else:
-            file_path = Path(save_path) / f"{exp_name}_{metric}.xlsx"
-
-        with xlsxwriter.Workbook(file_path, {"nan_inf_to_errors": True}) as wkbk:
-            wkst = wkbk.add_worksheet(metric)
-            num_format = wkbk.add_format({"num_format": "0.00"})
-            wkst.write(0, 0, metric)
-
-            # write conditions
-            for i, (condition, num_cond) in enumerate(condition_2_dict.items()):
-                col = col_per_treatment if num_cond < col_per_treatment else num_cond
-                for repeat in range(col):
-                    wkst.write(0, i * col + repeat + 1, condition)
-
-            # write genotypes
-            if len(condition_1_list) > 0:
-                for i, condition_1 in enumerate(condition_1_list):
-                    cond1 = condition_1
-                    if condition_1.lower() == "crispr":
-                        cond1 = "+/+"
-                    elif condition_1.lower() == "patient":
-                        cond1 = "+/-"
-                    elif condition_1.lower() == "null":
-                        cond1 = "-/-"
-
-                    wkst.write(i + 1, 0, cond1)
-
-            for condition1, cond_data in readout_data.items():
-                for condition2, data_list in cond_data.items():
-                    col = (
-                        col_per_treatment
-                        if len(data_list) < col_per_treatment
-                        else len(data_list)
-                    )
-                    for i in range(col):
-                        try:
-                            start = condition_2_list.index(condition2)
-                            row = condition_1_list.index(condition1) + 1
-                        except ValueError:
-                            start = 0
-                            row = 5
-
-                        if i < len(data_list):
-                            entry = data_list[i]
-                            if isinstance(entry, float) and not np.isnan(entry):
-                                wkst.write_number(
-                                    row,
-                                    start * col + i + 1,
-                                    entry,
-                                    num_format,
-                                )
-                            # if the data was np.nan, leave the cell blank
-                            # NOTE: is there a better way to present the data?
-                            else:
-                                wkst.write(row, start * col + i + 1, None)
-                        else:
-                            na_data = "N/A"
-                            wkst.write(row, start * col + i + 1, na_data)
-=======
-    return overlapping_pixels / cell_pixels
->>>>>>> a0d71704
+    return overlapping_pixels / cell_pixels