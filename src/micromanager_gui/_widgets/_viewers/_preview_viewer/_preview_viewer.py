from __future__ import annotations

from typing import TYPE_CHECKING, Any

import tensorstore as ts
from ndv import DataWrapper, NDViewer
from pymmcore_plus import CMMCorePlus, Metadata
from qtpy import QtCore
from superqt.utils import ensure_main_thread

from micromanager_gui._widgets._snap_live_buttons import Live, Snap

from ._preview_save_button import SaveButton

if TYPE_CHECKING:
    from collections.abc import Hashable, Mapping

    import numpy as np
    from ndv.viewer._backends._vispy import VispyViewerCanvas
    from qtpy.QtGui import QCloseEvent
    from qtpy.QtWidgets import QWidget


def _data_type(mmc: CMMCorePlus) -> ts.dtype:
    px_type = mmc.getBytesPerPixel()
    if px_type == 1:
        return ts.uint8
    elif px_type == 2:
        return ts.uint16
    elif px_type == 4:
        return ts.uint32
    else:
        raise Exception(f"Unsupported Pixel Type: {px_type}")


class Preview(NDViewer):
    """An NDViewer subclass tailored to active data viewing."""

    # based on: https://github.com/gselzer/pymmcore-plus-sandbox/blob/53ac7e8ca3b4874816583b8b74024a75432b8fc9/src/pymmcore_plus_sandbox/_viewfinder.py#L154-L211

    def __init__(
        self, mmcore: CMMCorePlus | None = None, parent: QWidget | None = None
    ):
        super().__init__(data=None, parent=parent)
        self.setWindowTitle("Preview")
        self.live_view: bool = False
        self._meta: Metadata | dict = {}
        self._mmc = mmcore if mmcore is not None else CMMCorePlus.instance()

        # custom buttons
        # hide the channel mode and ndims buttons
        self._channel_mode_btn.hide()
        self._ndims_btn.hide()

        # snap and live buttons
        snap_btn = Snap(mmcore=self._mmc)
        live_btn = Live(mmcore=self._mmc)
        icon_size = self._set_range_btn.iconSize()
        btn_size = self._set_range_btn.sizeHint().width()
        snap_btn.setIconSize(icon_size)
        snap_btn.setFixedWidth(btn_size)
        live_btn.setIconSize(icon_size)
        live_btn.setFixedWidth(btn_size)

        # save button
        self.save_btn = SaveButton(mmcore=self._mmc, viewer=self)

        self._btns.insertWidget(1, snap_btn)
        self._btns.insertWidget(2, live_btn)
        self._btns.insertWidget(3, self.save_btn)

        # create initial buffer
        self.ts_array = None
        self.ts_shape = (0, 0)
        self.bytes_per_pixel = 0

        # connections
        ev = self._mmc.events
        ev.imageSnapped.connect(self._handle_snap)
        ev.continuousSequenceAcquisitionStarted.connect(self._start_live_viewer)
        ev.sequenceAcquisitionStopped.connect(self._stop_live_viewer)

        self._mmc.events.exposureChanged.connect(self._restart_live)
        self._mmc.events.configSet.connect(self._restart_live)

    def image(self) -> Any:
        """Return the current image data."""
        return self.data.read().result()

    def closeEvent(self, event: QCloseEvent | None) -> None:
        self._mmc.stopSequenceAcquisition()
        super().closeEvent(event)

    def _on_set_range_clicked(self) -> None:
        # using method to swallow the parameter passed by _set_range_btn.clicked
        self._canvas.set_range(
            (0, self._mmc.getImageWidth() - 1), (0, self._mmc.getImageHeight() - 1)
        )

    # Begin TODO: Remove once https://github.com/pyapp-kit/ndv/issues/39 solved

    def _update_datastore(self) -> Any:
        if (
            self.ts_array is None
            or self.ts_shape[0] != self._mmc.getImageHeight()
            or self.ts_shape[1] != self._mmc.getImageWidth()
            or self.bytes_per_pixel != self._mmc.getBytesPerPixel()
        ):
            self.ts_shape = (self._mmc.getImageHeight(), self._mmc.getImageWidth())
            self.bytes_per_pixel = self._mmc.getBytesPerPixel()
            self.ts_array = ts.open(
                {"driver": "zarr", "kvstore": {"driver": "memory"}},
                create=True,
                shape=self.ts_shape,
                dtype=_data_type(self._mmc),
            ).result()
<<<<<<< HEAD

            # this is a hack to update the canvas with the new image shape or the
            # set_range method will not work properly
            self._canvas = cast("VispyViewerCanvas", self._canvas)  # type: ignore
            if self._canvas._current_shape:
                self._canvas._current_shape = self.ts_shape

=======
>>>>>>> 2b417b67
            super().set_data(self.ts_array)
        return self.ts_array

    def set_data(
        self,
        data: DataWrapper[Any] | Any,
        *,
        initial_index: Mapping[Hashable, int | slice] | None = None,
    ) -> None:
        if initial_index is None:
            initial_index = {}
        array = self._update_datastore()
        array[:] = data
        self.set_current_index(initial_index)

    # End TODO: Remove once https://github.com/pyapp-kit/ndv/issues/39 solved

    # Snap -------------------------------------------------------------
    @ensure_main_thread  # type: ignore
    def _handle_snap(self) -> None:
        if self._mmc.mda.is_running():
            # This signal is emitted during MDAs as well - we want to ignore those.
            return
        img, meta = self._mmc.getTaggedImage()
        self.set_data(img)
        self._meta = meta

    # Live -------------------------------------------------------

    @ensure_main_thread  # type: ignore
    def _start_live_viewer(self) -> None:
        self.live_view = True

        # Start timer to update live viewer
        interval = int(self._mmc.getExposure())
        self._live_timer_id = self.startTimer(
            interval, QtCore.Qt.TimerType.PreciseTimer
        )

    def _stop_live_viewer(self, cameraLabel: str) -> None:
        # Pause live viewer, but leave it open.
        if self.live_view:
            self.live_view = False
            self.killTimer(self._live_timer_id)
            self._live_timer_id = None
            self._meta = self._mmc.getTags()

    def _update_viewer(self, data: np.ndarray | None = None) -> None:
        """Update viewer with the latest image from the circular buffer."""
        if data is None:
            if self._mmc.getRemainingImageCount() == 0:
                return
            try:
                self.set_data(self._mmc.getLastImage())
            except (RuntimeError, IndexError):
                # circular buffer empty
                return

    def _restart_live(self, exposure: float) -> None:
        if not self.live_view:
            return
        self._mmc.stopSequenceAcquisition()
        self._mmc.startContinuousSequenceAcquisition()

    def timerEvent(self, a0: QtCore.QTimerEvent | None) -> None:
        """Handles TimerEvents."""
        # Handle the timer event by updating the viewer (on gui thread)
        self._update_viewer()<|MERGE_RESOLUTION|>--- conflicted
+++ resolved
@@ -114,16 +114,6 @@
                 shape=self.ts_shape,
                 dtype=_data_type(self._mmc),
             ).result()
-<<<<<<< HEAD
-
-            # this is a hack to update the canvas with the new image shape or the
-            # set_range method will not work properly
-            self._canvas = cast("VispyViewerCanvas", self._canvas)  # type: ignore
-            if self._canvas._current_shape:
-                self._canvas._current_shape = self.ts_shape
-
-=======
->>>>>>> 2b417b67
             super().set_data(self.ts_array)
         return self.ts_array
 
