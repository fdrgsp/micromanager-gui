--- conflicted
+++ resolved
@@ -1,16 +1,12 @@
 from __future__ import annotations
 
-<<<<<<< HEAD
 import sys
-=======
->>>>>>> 7caa4723
 from pathlib import Path
 from typing import TYPE_CHECKING
 from warnings import warn
 
 sys.path.append(str(Path(__file__).resolve().parent.parent))
 from pathlib import Path
-from typing import TYPE_CHECKING
 
 from pymmcore_plus import CMMCorePlus
 from pymmcore_widgets._stack_viewer_v2._mda_viewer import StackViewer
