from __future__ import annotations

import sys
from pathlib import Path
from typing import TYPE_CHECKING
from warnings import warn

<<<<<<< HEAD
sys.path.append(str(Path(__file__).resolve().parent.parent))
from pathlib import Path

=======
from ndv import NDViewer
>>>>>>> 347240ae
from pymmcore_plus import CMMCorePlus
from qtpy.QtWidgets import (
    QGridLayout,
    QMainWindow,
    QWidget,
)

from micromanager_gui._readers import TensorstoreZarrReader

from ._core_link import CoreViewersLink
from ._menubar._menubar import _MenuBar
from ._mmcore_engine._engine import Engine
from ._slackbot._mm_slackbot import MMSlackBot
from ._toolbar._shutters_toolbar import _ShuttersToolbar
from ._toolbar._snap_live import _SnapLive

if TYPE_CHECKING:
    from qtpy.QtGui import QCloseEvent, QDragEnterEvent, QDropEvent


class MicroManagerGUI(QMainWindow):
    """Micro-Manager minimal GUI."""

    def __init__(
        self,
        parent: QWidget | None = None,
        *,
        mmcore: CMMCorePlus | None = None,
        config: str | None = None,
        slackbot: bool = False,
    ) -> None:
        super().__init__(parent)
        self.setAcceptDrops(True)

        # slack bot to handle slack messages
        self._slackbot = MMSlackBot() if slackbot else None
        # if the slackbot is not loaded correctly, set it to None. user will get a
        # warning message from the SlackBot class

        self.setAcceptDrops(True)

        self.setWindowTitle("Micro-Manager")

        # get global CMMCorePlus instance
        self._mmc = mmcore or CMMCorePlus.instance()
        # set the engine
        self._mmc.mda.set_engine(Engine(self._mmc, slackbot=self._slackbot))

        # central widget
        central_wdg = QWidget(self)
        self._central_wdg_layout = QGridLayout(central_wdg)
        self.setCentralWidget(central_wdg)

        # add the menu bar (and the logic to create/show widgets)
        self._menu_bar = _MenuBar(parent=self, mmcore=self._mmc)
        self.setMenuBar(self._menu_bar)

        # add toolbar
        self._snap_live_toolbar = _SnapLive(parent=self, mmcore=self._mmc)
        self.addToolBar(self._snap_live_toolbar)
        self._shutters_toolbar = _ShuttersToolbar(parent=self, mmcore=self._mmc)
        self.addToolBar(self._shutters_toolbar)

        # link the MDA viewers
        self._core_link = CoreViewersLink(
            self, mmcore=self._mmc, slackbot=self._slackbot
        )

        # extend size to fill the screen
        self.showMaximized()

        if config is not None:
            try:
                self._mmc.unloadAllDevices()
                self._mmc.loadSystemConfiguration(config)
            except FileNotFoundError:
                # don't crash if the user passed an invalid config
                warn(f"Config file {config} not found. Nothing loaded.", stacklevel=2)

    def closeEvent(self, event: QCloseEvent) -> None:
        """Override the closeEvent method to stop the SlackBotProcess."""
        if self._slackbot is not None:
            self._slackbot._slack_process.stop()
        # delete any remaining widgets
        from qtpy.QtWidgets import QApplication

        if qapp := QApplication.instance():
            if remaining := qapp.topLevelWidgets():
                for w in remaining:
                    w.deleteLater()
        super().closeEvent(event)

    def dragEnterEvent(self, event: QDragEnterEvent) -> None:
        if event.mimeData().hasUrls():
            event.acceptProposedAction()
        else:
            super().dragEnterEvent(event)

    def dropEvent(self, event: QDropEvent) -> None:
        """Open a tensorstore from a directory dropped in the window."""
        for idx, url in enumerate(event.mimeData().urls()):
            path = Path(url.toLocalFile())

            sw = self._open_datastore(idx, path)

            if sw is not None:
                self._core_link._viewer_tab.addTab(sw, f"datastore_{idx}")
                self._core_link._viewer_tab.setCurrentWidget(sw)

        super().dropEvent(event)

    def _open_datastore(self, idx: int, path: Path) -> NDViewer | None:
        if path.name.endswith(".tensorstore.zarr"):
            try:
                reader = TensorstoreZarrReader(path)
                return NDViewer(reader.store, parent=self)
            except Exception as e:
                warn(f"Error opening tensorstore-zarr: {e}!", stacklevel=2)
                return None
        # TODO: implement with OMEZarrReader
        # elif path.name.endswith(".ome.zarr"):
        #     try:
        #         reader = OMEZarrReader(path)
        #         return NDViewer(reader.store, parent=self)
        #     except Exception as e:
        #             warn(f"Error opening OME-zarr: {e}!", stacklevel=2)
        #             return None
        else:
            warn(f"Not yet supported format: {path.name}!", stacklevel=2)
            return None<|MERGE_RESOLUTION|>--- conflicted
+++ resolved
@@ -5,13 +5,10 @@
 from typing import TYPE_CHECKING
 from warnings import warn
 
-<<<<<<< HEAD
 sys.path.append(str(Path(__file__).resolve().parent.parent))
 from pathlib import Path
 
-=======
 from ndv import NDViewer
->>>>>>> 347240ae
 from pymmcore_plus import CMMCorePlus
 from qtpy.QtWidgets import (
     QGridLayout,
