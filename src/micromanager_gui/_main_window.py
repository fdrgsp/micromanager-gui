from __future__ import annotations

import sys
from pathlib import Path
from warnings import warn

sys.path.append(str(Path(__file__).resolve().parent.parent))
from pathlib import Path
from typing import TYPE_CHECKING

from ndv import NDViewer
from pymmcore_plus import CMMCorePlus
from qtpy.QtGui import QIcon
from qtpy.QtWidgets import (
    QGridLayout,
    QMainWindow,
    QWidget,
)

from micromanager_gui.readers import TensorstoreZarrReader

from ._core_link import CoreViewersLink
from ._menubar._menubar import _MenuBar
from ._mmcore_engine._engine import ArduinoEngine
from ._segment_neurons import SegmentNeurons
from ._slackbot._mm_slackbot import MMSlackBot
from ._toolbar._shutters_toolbar import _ShuttersToolbar
from ._toolbar._snap_live import _SnapLive

if TYPE_CHECKING:
    from qtpy.QtGui import QCloseEvent, QDragEnterEvent, QDropEvent

<<<<<<< HEAD
ICON = Path(__file__).parent / "icons" / "wall_e_icon.png"

=======
>>>>>>> b8192eb4

ICON = Path(__file__).parent / "icons" / "wall_e_icon.png"


class MicroManagerGUI(QMainWindow):
    """Micro-Manager minimal GUI."""

    def __init__(
        self,
        parent: QWidget | None = None,
        *,
        mmcore: CMMCorePlus | None = None,
        config: str | None = None,
        slackbot: bool = False,
    ) -> None:
        super().__init__(parent)
        self.setWindowIcon(QIcon(str(ICON)))

        # slack bot to handle slack messages
        self._slackbot = MMSlackBot() if slackbot else None

        self.setAcceptDrops(True)

        self.setWindowTitle("Micro-Manager")

        # get global CMMCorePlus instance
        self._mmc = mmcore or CMMCorePlus.instance()
        # set the engine
        self._mmc.mda.set_engine(ArduinoEngine(self._mmc, slackbot=self._slackbot))

        # central widget
        central_wdg = QWidget(self)
        self._central_wdg_layout = QGridLayout(central_wdg)
        self.setCentralWidget(central_wdg)

        # add the menu bar (and the logic to create/show widgets)
        self._menu_bar = _MenuBar(parent=self, mmcore=self._mmc)
        self.setMenuBar(self._menu_bar)

        # add toolbar
        self._snap_live_toolbar = _SnapLive(parent=self, mmcore=self._mmc)
        self.addToolBar(self._snap_live_toolbar)
        self._shutters_toolbar = _ShuttersToolbar(parent=self, mmcore=self._mmc)
        self.addToolBar(self._shutters_toolbar)

        # link the MDA viewers
        self._core_link = CoreViewersLink(
            self, mmcore=self._mmc, slackbot=self._slackbot
        )

        self._segment_neurons = SegmentNeurons(self._mmc)

        # extend size to fill the screen
        self.showMaximized()

        if config is not None:
            try:
                self._mmc.unloadAllDevices()
                self._mmc.loadSystemConfiguration(config)
            except FileNotFoundError:
                # don't crash if the user passed an invalid config
                warn(f"Config file {config} not found. Nothing loaded.", stacklevel=2)

    def closeEvent(self, event: QCloseEvent) -> None:
        """Override the closeEvent method to stop the SlackBotProcess."""
        if self._slackbot is not None:
            self._slackbot._slack_process.stop()
        self.deleteLater()

        # delete any remaining widgets
        from qtpy.QtWidgets import QApplication

        if qapp := QApplication.instance():
            if remaining := qapp.topLevelWidgets():
                for w in remaining:
                    w.deleteLater()
        super().closeEvent(event)

    def dragEnterEvent(self, event: QDragEnterEvent) -> None:
        if event.mimeData().hasUrls():
            event.acceptProposedAction()
        else:
            super().dragEnterEvent(event)

    def dropEvent(self, event: QDropEvent) -> None:
        """Open a tensorstore from a directory dropped in the window."""
        for idx, url in enumerate(event.mimeData().urls()):
            path = Path(url.toLocalFile())

            sw = self._open_datastore(idx, path)

            if sw is not None:
                self._core_link._viewer_tab.addTab(sw, f"datastore_{idx}")
                self._core_link._viewer_tab.setCurrentWidget(sw)

        super().dropEvent(event)

    def _open_datastore(self, idx: int, path: Path) -> NDViewer | None:
        if path.name.endswith(".tensorstore.zarr"):
            try:
                reader = TensorstoreZarrReader(path)
                return NDViewer(reader.store, parent=self)
            except Exception as e:
                warn(f"Error opening tensorstore-zarr: {e}!", stacklevel=2)
                return None
        else:
            warn(f"Not yet supported format: {path.name}!", stacklevel=2)
            return None<|MERGE_RESOLUTION|>--- conflicted
+++ resolved
@@ -29,12 +29,6 @@
 
 if TYPE_CHECKING:
     from qtpy.QtGui import QCloseEvent, QDragEnterEvent, QDropEvent
-
-<<<<<<< HEAD
-ICON = Path(__file__).parent / "icons" / "wall_e_icon.png"
-
-=======
->>>>>>> b8192eb4
 
 ICON = Path(__file__).parent / "icons" / "wall_e_icon.png"
 
