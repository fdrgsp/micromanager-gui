from __future__ import annotations

from typing import TYPE_CHECKING, Any, cast

from pymmcore_plus import CMMCorePlus
from pymmcore_widgets.useq_widgets._mda_sequence import PYMMCW_METADATA_KEY
from qtpy.QtCore import QObject, Qt
from qtpy.QtWidgets import QTabBar, QTabWidget

from micromanager_gui._widgets._stack_viewer import MDAViewer

from ._widgets._preview import Preview

if TYPE_CHECKING:
    import numpy as np
    import useq
    from pymmcore_plus.metadata import SummaryMetaV1

    from ._main_window import MicroManagerGUI
    from ._slackbot._mm_slackbot import MMSlackBot
    from ._widgets._mda_widget import _MDAWidget

DIALOG = Qt.WindowType.Dialog
VIEWER_TEMP_DIR = None
NO_R_BTN = (0, QTabBar.ButtonPosition.RightSide, None)
NO_L_BTN = (0, QTabBar.ButtonPosition.LeftSide, None)

<<<<<<< HEAD
RUN = "run"
CANCEL = "cancel"
PROGRESS = "progress"

PROGRESS_EMOJI = ":page_facing_up:"
WARNING_EMOJI = ":warning:"
CANCEL_EMOJI = ":x:"
RUN_EMOJI = ":rocket:"
FINISHED_EMOJI = ":checkered_flag:"

NOT_RUNNING_MSG = {"icon_emoji": WARNING_EMOJI, "text": "No MDA Sequence running!"}
RUNNING_MSG = {"icon_emoji": WARNING_EMOJI, "text": "MDA Sequence already running!"}


def _progress_message(event: useq.MDAEvent) -> dict[str, Any]:
    """Return the progress message."""
    if event.sequence is None:
        text = "Status -> No MDASequence found!"
    else:
        try:
            sizes = event.sequence.sizes
            pos_name = event.pos_name or f"p{event.index.get('p', 0)}"
            info = (f"{key}{idx+1}/{sizes[key]}" for key, idx in event.index.items())
            text = f"Status -> `{pos_name} [{', '.join(info)}]`"
        except Exception as e:
            text = f"Status -> {e}"
    return {"icon_emoji": PROGRESS_EMOJI, "text": text}
=======
if TYPE_CHECKING:
    import useq
    from pymmcore_plus.metadata import SummaryMetaV1

    from ._main_window import MicroManagerGUI
    from ._widgets.mda_widget import MDAWidget
>>>>>>> 362e7ba6


class CoreViewersLink(QObject):
    def __init__(
        self,
        parent: MicroManagerGUI,
        *,
        mmcore: CMMCorePlus | None = None,
        slackbot: MMSlackBot | None = None,
    ):
        super().__init__(parent)
        self._main_window = parent
        self._mmc = mmcore or CMMCorePlus.instance()

        # Tab widget for the viewers (preview and MDA)
        self._viewer_tab = QTabWidget()
        # Enable the close button on tabs
        self._viewer_tab.setTabsClosable(True)
        self._viewer_tab.tabCloseRequested.connect(self._close_tab)
        self._main_window._central_wdg_layout.addWidget(self._viewer_tab, 0, 0)

        # preview tab
        self._preview = Preview(self._main_window, mmcore=self._mmc)
        self._viewer_tab.addTab(self._preview, "Preview")
        # remove the preview tab close button
        self._viewer_tab.tabBar().setTabButton(*NO_R_BTN)
        self._viewer_tab.tabBar().setTabButton(*NO_L_BTN)

        # keep track of the current mda viewer
        self._current_viewer: MDAViewer | None = None

        self._mda_running: bool = False

<<<<<<< HEAD
        # keep track of the current event
        self._current_event: useq.MDAEvent | None = None

        # the _MDAWidget. It should have been set in the _MenuBar at startup
        self._mda = cast("_MDAWidget", self._main_window._menu_bar._mda)
=======
        # the MDAWidget. It should have been set in the _MenuBar at startup
        self._mda = cast("MDAWidget", self._main_window._menu_bar._mda)
>>>>>>> 362e7ba6

        ev = self._mmc.events
        ev.continuousSequenceAcquisitionStarted.connect(self._set_preview_tab)
        ev.imageSnapped.connect(self._set_preview_tab)

        self._mmc.mda.events.sequenceStarted.connect(self._on_sequence_started)
        self._mmc.mda.events.sequenceFinished.connect(self._on_sequence_finished)
        self._mmc.mda.events.sequenceCanceled.connect(self._on_sequence_canceled)
        self._mmc.mda.events.sequencePauseToggled.connect(self._enable_gui)
        self._mmc.mda.events.frameReady.connect(self._on_frame_ready)

        # handle the slackbot
        self._slackbot = slackbot
        if self._slackbot is None:
            return
        self._slackbot.slackMessage.connect(self._on_slack_bot_signal)

    def _on_slack_bot_signal(self, text: str) -> None:
        """Listen for slack bot signals."""
        if self._slackbot is None:
            return

        text = text.lower()
        if text == PROGRESS:
            if not self._mda_running:
                self._slackbot.send_message(NOT_RUNNING_MSG)
                return
            if self._current_event is not None:
                self._slackbot.send_message(_progress_message(self._current_event))

        elif text == RUN:
            if self._mda_running:
                self._slackbot.send_message(RUNNING_MSG)
                return
            self._mda.run_mda()

        elif text == CANCEL:
            if not self._mda_running:
                self._slackbot.send_message(NOT_RUNNING_MSG)
                return
            self._mmc.mda.cancel()

    def _on_frame_ready(
        self, img: np.ndarray, event: useq.MDAEvent, metadata: dict
    ) -> None:
        """Called when a frame is ready."""
        self._current_event = event

    def _close_tab(self, index: int) -> None:
        """Close the tab at the given index."""
        if index == 0:
            return
        widget = self._viewer_tab.widget(index)
        self._viewer_tab.removeTab(index)
        widget.deleteLater()

        # Delete the current viewer
        del self._current_viewer
        self._current_viewer = None

<<<<<<< HEAD
    def _on_sequence_canceled(self, sequence: useq.MDASequence) -> None:
        """Called when the MDA sequence is cancelled."""
        # slack bot message
        if self._slackbot is not None:
            self._send_message(sequence, CANCEL_EMOJI, "MDA Sequence Cancelled!")

    def _on_sequence_started(
        self, sequence: useq.MDASequence, meta: SummaryMetaV1
    ) -> None:
        """Called when the MDA sequence is started."""
=======
    def _on_sequence_started(
        self, sequence: useq.MDASequence, meta: SummaryMetaV1
    ) -> None:
        """Show the MDAViewer when the MDA sequence starts."""
>>>>>>> 362e7ba6
        self._mda_running = True
        self._current_event = None

        # disable the menu bar
        self._main_window._menu_bar._enable(False)

        # pause until the viewer is ready
        self._mmc.mda.toggle_pause()
        # setup the viewer
        self._setup_viewer(sequence, meta)
        # resume the sequence
        self._mmc.mda.toggle_pause()

<<<<<<< HEAD
        # slack bot message
        if self._slackbot is not None:
            self._send_message(sequence, RUN_EMOJI, "MDA Sequence Started!")

=======
>>>>>>> 362e7ba6
    def _setup_viewer(self, sequence: useq.MDASequence, meta: SummaryMetaV1) -> None:
        """Setup the MDAViewer."""
        # get the MDAWidget writer
        datastore = self._mda.writer if self._mda is not None else None
        self._current_viewer = MDAViewer(parent=self._main_window, datastore=datastore)

        # rename the viewer if there is a save_name' in the metadata or add a digit
        pmmcw_meta = cast(dict, sequence.metadata.get(PYMMCW_METADATA_KEY, {}))
        viewer_name = self._get_viewer_name(pmmcw_meta.get("save_name"))
        self._viewer_tab.addTab(self._current_viewer, viewer_name)
        self._viewer_tab.setCurrentWidget(self._current_viewer)

        # call it manually instead in _connect_viewer because this signal has been
        # emitted already
        self._current_viewer.data.sequenceStarted(sequence, meta)

        # disable the LUT drop down and the mono/composite button (temporary)
        self._enable_gui(False)

        # connect the signals
        self._connect_viewer(self._current_viewer)

    def _get_viewer_name(self, viewer_name: str | None) -> str:
        """Get the viewer name from the metadata.

        If viewer_name is None, get the highest index for the viewer name. Otherwise,
        return the viewer name.
        """
        if viewer_name:
            return viewer_name

        # loop through the tabs and get the highest index for the viewer name
        index = 0
        for v in range(self._viewer_tab.count()):
            tab_name = self._viewer_tab.tabText(v)
            if tab_name.startswith("MDA Viewer"):
                idx = tab_name.replace("MDA Viewer ", "")
                if idx.isdigit():
                    index = max(index, int(idx))
        return f"MDA Viewer {index + 1}"

    def _on_sequence_finished(self, sequence: useq.MDASequence) -> None:
        """Called when the MDA sequence is finished."""
        self._main_window._menu_bar._enable(True)

        self._mda_running = False
        self._current_event = None

        # slack bot message
        if self._slackbot is not None:
            self._send_message(sequence, FINISHED_EMOJI, "MDA Sequence Finished!")
        if self._current_viewer is None:
            return

        # enable the LUT drop down and the mono/composite button (temporary)
        self._enable_gui(True)

        # call it before we disconnect the signals or it will not be called
        self._current_viewer.data.sequenceFinished(sequence)

        self._disconnect_viewer(self._current_viewer)

        self._current_viewer = None

    def _send_message(self, sequence: useq.MDASequence, emoji: str, text: str) -> None:
        """Send a message to the slack channel."""
        if self._slackbot is None:
            return

        meta = cast(dict, sequence.metadata.get(PYMMCW_METADATA_KEY, {}))
        file_name = meta.get("save_name", "")
        if file_name:
            file_name = f" (file: `{file_name}`)"
        self._slackbot.send_message({"icon_emoji": emoji, "text": f"{text}{file_name}"})

    def _connect_viewer(self, viewer: MDAViewer) -> None:
        self._mmc.mda.events.sequenceFinished.connect(viewer.data.sequenceFinished)
        self._mmc.mda.events.frameReady.connect(viewer.data.frameReady)

    def _disconnect_viewer(self, viewer: MDAViewer) -> None:
        """Disconnect the signals."""
        self._mmc.mda.events.frameReady.disconnect(viewer.data.frameReady)
        self._mmc.mda.events.sequenceFinished.disconnect(viewer.data.sequenceFinished)

    def _enable_gui(self, state: bool) -> None:
        """Pause the viewer when the MDA sequence is paused."""
        self._main_window._menu_bar._enable(state)
        if self._current_viewer is None:
            return

        # self._current_viewer._lut_drop.setEnabled(state)
        self._current_viewer._channel_mode_btn.setEnabled(state)

    def _set_preview_tab(self) -> None:
        """Set the preview tab."""
        if self._mda_running:
            return
        self._viewer_tab.setCurrentWidget(self._preview)<|MERGE_RESOLUTION|>--- conflicted
+++ resolved
@@ -18,14 +18,13 @@
 
     from ._main_window import MicroManagerGUI
     from ._slackbot._mm_slackbot import MMSlackBot
-    from ._widgets._mda_widget import _MDAWidget
+    from ._widgets.mda_widget import MDAWidget
 
 DIALOG = Qt.WindowType.Dialog
 VIEWER_TEMP_DIR = None
 NO_R_BTN = (0, QTabBar.ButtonPosition.RightSide, None)
 NO_L_BTN = (0, QTabBar.ButtonPosition.LeftSide, None)
 
-<<<<<<< HEAD
 RUN = "run"
 CANCEL = "cancel"
 PROGRESS = "progress"
@@ -53,14 +52,6 @@
         except Exception as e:
             text = f"Status -> {e}"
     return {"icon_emoji": PROGRESS_EMOJI, "text": text}
-=======
-if TYPE_CHECKING:
-    import useq
-    from pymmcore_plus.metadata import SummaryMetaV1
-
-    from ._main_window import MicroManagerGUI
-    from ._widgets.mda_widget import MDAWidget
->>>>>>> 362e7ba6
 
 
 class CoreViewersLink(QObject):
@@ -94,16 +85,11 @@
 
         self._mda_running: bool = False
 
-<<<<<<< HEAD
         # keep track of the current event
         self._current_event: useq.MDAEvent | None = None
 
-        # the _MDAWidget. It should have been set in the _MenuBar at startup
-        self._mda = cast("_MDAWidget", self._main_window._menu_bar._mda)
-=======
         # the MDAWidget. It should have been set in the _MenuBar at startup
         self._mda = cast("MDAWidget", self._main_window._menu_bar._mda)
->>>>>>> 362e7ba6
 
         ev = self._mmc.events
         ev.continuousSequenceAcquisitionStarted.connect(self._set_preview_tab)
@@ -164,7 +150,6 @@
         del self._current_viewer
         self._current_viewer = None
 
-<<<<<<< HEAD
     def _on_sequence_canceled(self, sequence: useq.MDASequence) -> None:
         """Called when the MDA sequence is cancelled."""
         # slack bot message
@@ -174,13 +159,7 @@
     def _on_sequence_started(
         self, sequence: useq.MDASequence, meta: SummaryMetaV1
     ) -> None:
-        """Called when the MDA sequence is started."""
-=======
-    def _on_sequence_started(
-        self, sequence: useq.MDASequence, meta: SummaryMetaV1
-    ) -> None:
         """Show the MDAViewer when the MDA sequence starts."""
->>>>>>> 362e7ba6
         self._mda_running = True
         self._current_event = None
 
@@ -194,13 +173,10 @@
         # resume the sequence
         self._mmc.mda.toggle_pause()
 
-<<<<<<< HEAD
         # slack bot message
         if self._slackbot is not None:
             self._send_message(sequence, RUN_EMOJI, "MDA Sequence Started!")
 
-=======
->>>>>>> 362e7ba6
     def _setup_viewer(self, sequence: useq.MDASequence, meta: SummaryMetaV1) -> None:
         """Setup the MDAViewer."""
         # get the MDAWidget writer
