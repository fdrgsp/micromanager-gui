--- conflicted
+++ resolved
@@ -23,18 +23,6 @@
 NO_R_BTN = (0, QTabBar.ButtonPosition.RightSide, None)
 NO_L_BTN = (0, QTabBar.ButtonPosition.LeftSide, None)
 
-<<<<<<< HEAD
-STATUS = "status"
-RUN = "run"
-STOP = "stop"
-CANCEL = "cancel"
-
-STATUS_EMOJI = "\U0001f4c4"
-WARNING_EMOJI = "\U000026a0"
-CANCEL_EMOJI = "\U0000274c"
-RUN_EMOJI = "\U0001f680"
-FINISHED_EMOJI = "\U0001f3c1"
-=======
 RUN = "run"
 CANCEL = "cancel"
 PROGRESS = "progress"
@@ -44,7 +32,6 @@
 CANCEL_EMOJI = ":x:"
 RUN_EMOJI = ":rocket:"
 FINISHED_EMOJI = ":checkered_flag:"
->>>>>>> 0716757d
 
 
 class CoreViewersLink(QObject):
@@ -106,40 +93,19 @@
             return
 
         text = text.lower()
-<<<<<<< HEAD
-        if text == STATUS:
-            if not self._mda_running:
-                self._slackbot.send_message(
-                    {"emoji": WARNING_EMOJI, "text": "No MDA Sequence running!"}
-=======
         if text == PROGRESS:
             if not self._mda_running:
                 self._slackbot.send_message(
                     {"icon_emoji": WARNING_EMOJI, "text": "No MDA Sequence running!"}
->>>>>>> 0716757d
                 )
                 return
             info = str(self._current_event_index).replace("{", "").replace("}", "")
             self._slackbot.send_message(
-<<<<<<< HEAD
-                {"emoji": STATUS_EMOJI, "text": f"Status -> {info}"}
-=======
                 {"icon_emoji": PROGRESS_EMOJI, "text": f"Status -> {info}"}
->>>>>>> 0716757d
             )
         elif text == RUN:
             if self._mda_running:
                 self._slackbot.send_message(
-<<<<<<< HEAD
-                    {"emoji": WARNING_EMOJI, "text": "MDA Sequence already running!"}
-                )
-                return
-            self._mda.run_mda()
-        elif text in {STOP, CANCEL}:
-            if not self._mda_running:
-                self._slackbot.send_message(
-                    {"emoji": WARNING_EMOJI, "text": "No MDA Sequence running!"}
-=======
                     {
                         "icon_emoji": WARNING_EMOJI,
                         "text": "MDA Sequence already running!",
@@ -151,7 +117,6 @@
             if not self._mda_running:
                 self._slackbot.send_message(
                     {"icon_emoji": WARNING_EMOJI, "text": "No MDA Sequence running!"}
->>>>>>> 0716757d
                 )
                 return
             self._mmc.mda.cancel()
@@ -274,11 +239,7 @@
         meta = cast(dict, sequence.metadata.get(PYMMCW_METADATA_KEY, {}))
         file_name = meta.get("save_name") or "not saved"
         self._slackbot.send_message(
-<<<<<<< HEAD
-            {"emoji": emoji, "text": f"{text} (file: {file_name})"}
-=======
             {"icon_emoji": emoji, "text": f"{text} (file: {file_name})"}
->>>>>>> 0716757d
         )
 
     def _connect_viewer(self, viewer: MDAViewer) -> None:
