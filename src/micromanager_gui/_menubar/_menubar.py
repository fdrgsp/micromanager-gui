from __future__ import annotations

import warnings
from typing import TYPE_CHECKING, cast

from pymmcore_plus import CMMCorePlus
from pymmcore_widgets import (
    CameraRoiWidget,
    ConfigWizard,
    GroupPresetTableWidget,
    PixelConfigurationWidget,
    PropertyBrowser,
)
from pymmcore_widgets.hcwizard.intro_page import SRC_CONFIG
from qtpy.QtCore import Qt
from qtpy.QtWidgets import (
    QAction,
    QDockWidget,
    QFileDialog,
    QMenuBar,
    QScrollArea,
    QTabWidget,
    QWidget,
)

from micromanager_gui._widgets._install_widget import _InstallWidget
from micromanager_gui._widgets._mda_widget import MDAWidget
from micromanager_gui._widgets._mm_console import MMConsole
from micromanager_gui._widgets._stage_control import StagesControlWidget

if TYPE_CHECKING:
    from micromanager_gui._main_window import MicroManagerGUI

FLAGS = Qt.WindowType.Dialog
CONSOLE = "Console"
WIDGETS = {
    "Property Browser": PropertyBrowser,
    "Pixel Configuration": PixelConfigurationWidget,
    "Install Devices": _InstallWidget,
}
DOCKWIDGETS = {
    "MDA Widget": MDAWidget,
    "Groups and Presets": GroupPresetTableWidget,
    "Stage Control": StagesControlWidget,
    "Camera ROI": CameraRoiWidget,
    CONSOLE: MMConsole,
}

RIGHT = Qt.DockWidgetArea.RightDockWidgetArea
LEFT = Qt.DockWidgetArea.LeftDockWidgetArea
BOTTOM = Qt.DockWidgetArea.BottomDockWidgetArea

MMC = "mmc"
MDA = "mda"
WDGS = "wdgs"
VIEWERS = "viewers"
PREVIEW = "preview"


class ScrollableDockWidget(QDockWidget):
    """A QDockWidget with a QScrollArea."""

    def __init__(
        self,
        parent: QWidget | None = None,
        *,
        title: str,
        widget: QWidget,
    ):
        super().__init__(title, parent)
        self.main_widget = widget
        # set allowed dock areas
        self.setAllowedAreas(LEFT | RIGHT)

        # create the scroll area and set it as the widget of the QDockwidget
        self.scroll_area = QScrollArea()
        self.scroll_area.setWidgetResizable(True)
        super().setWidget(self.scroll_area)

        # set the widget to the scroll area
        self.scroll_area.setWidget(widget)
        # resize the dock widget to the size hint of the widget
        self.resize(widget.minimumSizeHint())


class _MenuBar(QMenuBar):
    """Menu Bar for the Micro-Manager GUI.

    It contains the actions to create and show widgets and dockwidgets.
    """

    def __init__(
        self, parent: MicroManagerGUI, *, mmcore: CMMCorePlus | None = None
    ) -> None:
        super().__init__(parent)
        self._main_window = parent

        # set tabbed dockwidgets tabs to the top
        self._main_window.setTabPosition(
            Qt.DockWidgetArea.AllDockWidgetAreas, QTabWidget.TabPosition.North
        )

        self._mmc = mmcore or CMMCorePlus.instance()

        # to keep track of the widgets
        self._widgets: dict[str, QWidget | ScrollableDockWidget] = {}

        # widgets
        self._wizard: ConfigWizard | None = None  # is in a different menu
        self._mda: MDAWidget | None = None
        self._mm_console: MMConsole | None = None

        # configurations_menu
        self._configurations_menu = self.addMenu("System Configurations")
        # hardware cfg wizard
        self._act_cfg_wizard = QAction("Hardware Configuration Wizard", self)
        self._act_cfg_wizard.triggered.connect(self._show_config_wizard)
        self._configurations_menu.addAction(self._act_cfg_wizard)
        # save cfg
        self._act_save_configuration = QAction("Save Configuration", self)
        self._act_save_configuration.triggered.connect(self._save_cfg)
        self._configurations_menu.addAction(self._act_save_configuration)
        # load cfg
        self._act_load_configuration = QAction("Load Configuration", self)
        self._act_load_configuration.triggered.connect(self._load_cfg)
        self._configurations_menu.addAction(self._act_load_configuration)

        # widgets_menu
        self._widgets_menu = self.addMenu("Widgets")

        # viewer menu
        self._viewer_menu = self.addMenu("Viewers")
        self._act_close_all = QAction("Close All Viewers", self)
        self._act_close_all.triggered.connect(self._close_all)
        self._viewer_menu.addAction(self._act_close_all)
        self._act_close_all_but_current = QAction(
            "Close All Viewers but the Current", self
        )
        self._act_close_all_but_current.triggered.connect(self._close_all_but_current)
        self._viewer_menu.addAction(self._act_close_all_but_current)

        # create actions from WIDGETS and DOCKWIDGETS
        keys = {*WIDGETS.keys(), *DOCKWIDGETS.keys()}
        for action_name in sorted(keys):
            action = QAction(action_name, self)
            action.triggered.connect(self._show_widget)
            self._widgets_menu.addAction(action)

        # create 'Group and Presets' and 'MDA' widgets at the startup
        self._create_dock_widget("Groups and Presets", dock_area=LEFT)
        mda = self._create_dock_widget("MDA Widget")
        self._mda = cast(MDAWidget, mda.main_widget)

        # settings menu
        self._settings_menu = self.addMenu("Segmentation")
        self._act_enable_segmentation = QAction("Enable Segmentation", self)
        self._act_enable_segmentation.setCheckable(True)
        self._act_enable_segmentation.setChecked(False)
        self._act_enable_segmentation.triggered.connect(self._enable_segmentation)
        self._settings_menu.addAction(self._act_enable_segmentation)

        # settings menu
        self._settings_menu = self.addMenu("Segmentation")
        self._act_enable_segmentation = QAction("Enable Segmentation", self)
        self._act_enable_segmentation.setCheckable(True)
        self._act_enable_segmentation.setChecked(False)
        self._act_enable_segmentation.triggered.connect(self._enable_segmentation)
        self._settings_menu.addAction(self._act_enable_segmentation)

    def _enable(self, enable: bool) -> None:
        """Enable or disable the actions."""
        self._configurations_menu.setEnabled(enable)
        self._widgets_menu.setEnabled(enable)
        self._viewer_menu.setEnabled(enable)
        self._settings_menu.setEnabled(enable)

    def _save_cfg(self) -> None:
        (filename, _) = QFileDialog.getSaveFileName(
            self, "Save Micro-Manager Configuration."
        )
        if filename:
            self._mmc.saveSystemConfiguration(
                filename if str(filename).endswith(".cfg") else f"{filename}.cfg"
            )

    def _load_cfg(self) -> None:
        """Open file dialog to select a config file."""
        (filename, _) = QFileDialog.getOpenFileName(
            self, "Select a Micro-Manager configuration file", "", "cfg(*.cfg)"
        )
        if filename:
            self._mmc.unloadAllDevices()
            self._mmc.loadSystemConfiguration(filename)

    def _show_config_wizard(self) -> None:
        """Show the Micro-Manager Hardware Configuration Wizard."""
        if self._wizard is None:
            self._wizard = ConfigWizard(parent=self, core=self._mmc)
            self._wizard.setWindowFlags(FLAGS)
        if self._wizard.isVisible():
            self._wizard.raise_()
        else:
            current_cfg = self._mmc.systemConfigurationFile() or ""
            self._wizard.setField(SRC_CONFIG, current_cfg)
            self._wizard.show()

    def _close_all(self, skip: bool | list[int] | None = None) -> None:
        """Close all viewers."""
        # the QAction sends a bool when triggered. We don't want to handle a bool
        # so we convert it to an empty list.
        if isinstance(skip, bool) or skip is None:
            skip = []
        viewer_tab = self._main_window._core_link._viewer_tab
        for index in reversed(range(viewer_tab.count())):
            if index in skip or index == 0:  # 0 to skip the prewiew tab
                continue
            tab_name = viewer_tab.tabText(index)
            widget = viewer_tab.widget(index)
            viewer_tab.removeTab(index)
            widget.deleteLater()

            # update the viewers variable in the console
            if self._mm_console is not None:
                self._mm_console.shell.user_ns["viewers"].pop(tab_name, None)

    def _close_all_but_current(self) -> None:
        """Close all viewers except the current one."""
        # build the list of indexes to skip
        viewer_tab = self._main_window._core_link._viewer_tab
        current = viewer_tab.currentWidget()
        skip = [viewer_tab.indexOf(current)]
        # close all but the current one
        self._close_all(skip)

    def _show_widget(self) -> None:
        """Create or show a widget."""
        # get the action that triggered the signal
        sender = cast(QAction, self.sender())
        # get action name
        action_name = sender.text()

        if action_name not in {*WIDGETS.keys(), *DOCKWIDGETS.keys()}:
            warnings.warn(f"Widget '{action_name}' not found.", stacklevel=2)
            return

        # already created
        if action_name in self._widgets:
            wdg = self._widgets[action_name]
            wdg.show()
            wdg.raise_()
            return

        # create dock widget
        if action_name in DOCKWIDGETS:
            if action_name == CONSOLE:
                self._launch_mm_console()
            else:
                self._create_dock_widget(action_name)
        # create widget
        else:
            wdg = self._create_widget(action_name)
            wdg.show()

    def _create_dock_widget(
        self, action_name: str, dock_area: Qt.DockWidgetArea = RIGHT
    ) -> ScrollableDockWidget:
        """Create a dock widget with a scroll area."""
        wdg = DOCKWIDGETS[action_name](parent=self, mmcore=self._mmc)
        dock = ScrollableDockWidget(
            self,
            title=action_name,
            widget=wdg,
        )
        self._main_window.addDockWidget(dock_area, dock)
        self._widgets[action_name] = dock
        return dock

    def _create_widget(self, action_name: str) -> QWidget:
        """Create a widget."""
        wdg = WIDGETS[action_name](parent=self, mmcore=self._mmc)
        wdg.setWindowFlags(FLAGS)
        self._widgets[action_name] = wdg
        return wdg

<<<<<<< HEAD
=======
    def _launch_mm_console(self) -> None:
        if self._mm_console is not None:
            return

        # All values in the dictionary below can be accessed from the console using
        # the associated string key
        user_vars = {
            MMC: self._mmc,  # CMMCorePlus instance
            WDGS: self._widgets,  # dictionary of all the widgets
            MDA: self._mda,  # quick access to the MDA widget
            VIEWERS: self._get_current_mda_viewers(),  # dictionary of all the viewers
            PREVIEW: self._main_window._core_link._preview,  # access to preview widget
        }

        self._mm_console = MMConsole(user_vars)

        dock = QDockWidget(CONSOLE, self)
        dock.setAllowedAreas(LEFT | RIGHT | BOTTOM)
        dock.setWidget(self._mm_console)
        self._widgets[CONSOLE] = dock

        self._main_window.addDockWidget(RIGHT, dock)

    def _get_current_mda_viewers(self) -> dict[str, QWidget]:
        """Update the viewers variable in the MMConsole."""
        viewers_dict = {}
        tab = self._main_window._core_link._viewer_tab
        for viewers in range(tab.count()):
            if viewers == 0:  # skip the preview tab
                continue
            tab_name = tab.tabText(viewers)
            wdg = tab.widget(viewers)
            viewers_dict[tab_name] = wdg
        return viewers_dict

>>>>>>> b8192eb4
    def _enable_segmentation(self, enable: bool) -> None:
        """Enable or disable the segmentation."""
        self._main_window._segment_neurons.enable(enable)<|MERGE_RESOLUTION|>--- conflicted
+++ resolved
@@ -282,8 +282,6 @@
         self._widgets[action_name] = wdg
         return wdg
 
-<<<<<<< HEAD
-=======
     def _launch_mm_console(self) -> None:
         if self._mm_console is not None:
             return
@@ -319,7 +317,6 @@
             viewers_dict[tab_name] = wdg
         return viewers_dict
 
->>>>>>> b8192eb4
     def _enable_segmentation(self, enable: bool) -> None:
         """Enable or disable the segmentation."""
         self._main_window._segment_neurons.enable(enable)