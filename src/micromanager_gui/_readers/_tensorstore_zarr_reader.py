--- conflicted
+++ resolved
@@ -3,11 +3,7 @@
 import json
 import warnings
 from pathlib import Path
-<<<<<<< HEAD
-from typing import Any, Mapping
-=======
 from typing import Any, Mapping, cast
->>>>>>> aa37a883
 
 import numpy as np
 import tensorstore as ts
@@ -96,11 +92,7 @@
         indexers: Mapping[str, int] | None = None,
         metadata: bool = False,
         **kwargs: Any,
-<<<<<<< HEAD
-    ) -> np.ndarray | tuple[np.ndarray, dict]:
-=======
     ) -> np.ndarray | tuple[np.ndarray, list[dict]]:
->>>>>>> aa37a883
         """Select data from the array.
 
         Parameters
@@ -180,11 +172,8 @@
             dest.write_text(json.dumps(metadata))
 
         else:
-<<<<<<< HEAD
-=======
             if self.sequence is None:
                 raise ValueError("No 'useq.MDASequence' found in the metadata!")
->>>>>>> aa37a883
             if pos := len(self.sequence.stage_positions):
                 if not Path(path).exists():
                     Path(path).mkdir(parents=True, exist_ok=False)
