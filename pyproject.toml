# https://peps.python.org/pep-0517/
[build-system]
requires = ["hatchling", "hatch-vcs"]
build-backend = "hatchling.build"

# https://peps.python.org/pep-0621/
[project]
name = "micromanager-gui"
description = "A Micro-Manager GUI based on pymmcore-widgets and pymmcore-plus."
readme = "README.md"
requires-python = ">=3.8"
license = { text = "BSD 3-Clause License" }
authors = [
    { email = "federico.gasparoli@gmail.com", name = "Federico Gasparoli" },
]
classifiers = [
    "Development Status :: 3 - Alpha",
    "License :: OSI Approved :: BSD License",
    "Natural Language :: English",
    "Programming Language :: Python :: 3",
    "Programming Language :: Python :: 3.8",
    "Programming Language :: Python :: 3.9",
    "Programming Language :: Python :: 3.10",
    "Programming Language :: Python :: 3.11",
    "Typing :: Typed",
]
dynamic = ["version"]
dependencies = [
<<<<<<< HEAD
    "pymmcore-widgets@git+https://github.com/fdrgsp/pymmcore-widgets.git@viewer_v2_and_tensorstore",
=======
    "pymmcore-widgets >=0.8.0",
>>>>>>> 362e7ba6
    "pymmcore-plus >=0.11.0",
    "qtpy",
    "vispy",
    "zarr",
    "tifffile",
    "tqdm",
    "pyyaml",
<<<<<<< HEAD
    "slack_bolt",
    "python-dotenv",
=======
    "cmap",
    "pyconify"
>>>>>>> 362e7ba6
]

# extras
# https://peps.python.org/pep-0621/#dependencies-optional-dependencies
[project.optional-dependencies]
test = ["pytest>=6.0", "pytest-cov", "pytest-qt", "dask"]
pyqt5 = ["PyQt5"]
pyside2 = ["PySide2"]
pyqt6 = ["PyQt6"]
pyside6 = ["PySide6<6.5"]
dev = [
    "black",
    "ipython",
    "mypy",
    "pdbpp",
    "pre-commit",
    "pytest-cov",
    "pytest",
    "rich",
    "ruff",
]

[project.urls]
homepage = "https://github.com/fdrgsp/micromanager-gui"
repository = "https://github.com/fdrgsp/micromanager-gui"

# same as console_scripts entry point
[project.scripts]
mmgui = "micromanager_gui.__main__:main"

# Entry points
# https://peps.python.org/pep-0621/#entry-points
# [project.entry-points."spam.magical"]
# tomatoes = "spam:main_tomatoes"

# https://hatch.pypa.io/latest/config/metadata/
[tool.hatch.version]
source = "vcs"

[tool.hatch.metadata]
allow-direct-references = true

# https://hatch.pypa.io/latest/config/build/#file-selection
# [tool.hatch.build.targets.sdist]
# include = ["/src", "/tests"]

[tool.hatch.build.targets.wheel]
only-include = ["src"]
sources = ["src"]

# https://beta.ruff.rs/docs/rules/
[tool.ruff]
line-length = 88
target-version = "py38"
src = ["src", "tests"]
[tool.ruff.lint]
pydocstyle = { convention = "numpy" }
select = [
    "E",    # style errors
    "F",    # flakes
    "W",    # warnings
    "D",    # pydocstyle
    "D417", # Missing argument descriptions in Docstrings
    "I",    # isort
    "UP",   # pyupgrade
    "C4",   # flake8-comprehensions
    "B",    # flake8-bugbear
    "A001", # flake8-builtins
    "RUF",  # ruff-specific rules
    "TID",  # tidy
    "TCH",  # typecheck
    # "SLF",  # private-access
]
ignore = [
    "D100", # Missing docstring in public module
    "D401", # First line should be in imperative mood
]

[tool.ruff.lint.per-file-ignores]
"tests/*.py" = ["D", "SLF"]

[tool.ruff.format]
docstring-code-format = true

# https://docs.pytest.org/en/6.2.x/customize.html
[tool.pytest.ini_options]
markers = ["allow_leaks"]
minversion = "6.0"
testpaths = ["tests"]
filterwarnings = [
    "error",
    "ignore:distutils Version classes are deprecated",
    # warning, but not error, that will show up on useq<0.3.3
]

# https://mypy.readthedocs.io/en/stable/config_file.html
[tool.mypy]
files = "src/**/"
strict = true
disallow_any_generics = false
disallow_subclassing_any = false
show_error_codes = true
pretty = true
plugins = ["pydantic.mypy"]

# # module specific overrides
# [[tool.mypy.overrides]]
# module = ["numpy.*",]
# ignore_errors = true


# https://coverage.readthedocs.io/en/6.4/config.html
[tool.coverage.report]
exclude_lines = [
    "pragma: no cover",
    "if TYPE_CHECKING:",
    "@overload",
    "except ImportError",
    "\\.\\.\\.",
    "raise NotImplementedError()",
]
[tool.coverage.run]
source = ["micromanager_gui"]

# https://github.com/mgedmin/check-manifest#configuration
[tool.check-manifest]
ignore = [
    ".github_changelog_generator",
    ".pre-commit-config.yaml",
    ".ruff_cache/**/*",
    "tests/**/*",
]

# # for things that require compilation
# # https://cibuildwheel.readthedocs.io/en/stable/options/
# [tool.cibuildwheel]
# # Skip 32-bit builds & PyPy wheels on all platforms
# skip = ["*-manylinux_i686", "*-musllinux_i686", "*-win32", "pp*"]
# test-extras = ["test"]
# test-command = "pytest {project}/tests -v"
# test-skip = "*-musllinux*"

# [tool.cibuildwheel.environment]
# HATCH_BUILD_HOOKS_ENABLE = "1"

[tool.typos.default] 
extend-ignore-identifiers-re = ["(?i)nd2?.*", "(?i)ome"]<|MERGE_RESOLUTION|>--- conflicted
+++ resolved
@@ -26,11 +26,7 @@
 ]
 dynamic = ["version"]
 dependencies = [
-<<<<<<< HEAD
-    "pymmcore-widgets@git+https://github.com/fdrgsp/pymmcore-widgets.git@viewer_v2_and_tensorstore",
-=======
     "pymmcore-widgets >=0.8.0",
->>>>>>> 362e7ba6
     "pymmcore-plus >=0.11.0",
     "qtpy",
     "vispy",
@@ -38,13 +34,10 @@
     "tifffile",
     "tqdm",
     "pyyaml",
-<<<<<<< HEAD
     "slack_bolt",
     "python-dotenv",
-=======
     "cmap",
     "pyconify"
->>>>>>> 362e7ba6
 ]
 
 # extras
