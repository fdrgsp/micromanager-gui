--- conflicted
+++ resolved
@@ -38,16 +38,12 @@
     "pyconify",
     "slack_bolt",
     "python-dotenv",
-<<<<<<< HEAD
     "rich",
-    "slack_bolt",
     "matplotlib",
     "mplcursors",
     "cellpose",
-=======
     "ndv[vispy]",
     "qtconsole",
->>>>>>> b8192eb4
 ]
 
 # extras
